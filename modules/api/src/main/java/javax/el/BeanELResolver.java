/*
 * Copyright 2006-2009 Odysseus Software GmbH
 *
 * Licensed under the Apache License, Version 2.0 (the "License");
 * you may not use this file except in compliance with the License.
 * You may obtain a copy of the License at
 *
 *     http://www.apache.org/licenses/LICENSE-2.0
 *
 * Unless required by applicable law or agreed to in writing, software
 * distributed under the License is distributed on an "AS IS" BASIS,
 * WITHOUT WARRANTIES OR CONDITIONS OF ANY KIND, either express or implied.
 * See the License for the specific language governing permissions and
 * limitations under the License.
 */
package javax.el;

import java.beans.FeatureDescriptor;
import java.beans.IntrospectionException;
import java.beans.Introspector;
import java.beans.PropertyDescriptor;
import java.lang.reflect.Array;
import java.lang.reflect.InvocationTargetException;
import java.lang.reflect.Method;
<<<<<<< HEAD
import java.util.ArrayList;
import java.util.Arrays;
=======
import java.lang.reflect.Modifier;
>>>>>>> 2e4864dc
import java.util.Collections;
import java.util.Comparator;
import java.util.HashMap;
import java.util.HashSet;
import java.util.Iterator;
import java.util.List;
import java.util.Map;
import java.util.Set;
import java.util.concurrent.ConcurrentHashMap;

import javax.el.BeanELResolver.MethodDispatcher.Predicates.JuelCoercePredicat;

/**
 * Defines property resolution behavior on objects using the JavaBeans component architecture. This
 * resolver handles base objects of any type, as long as the base is not null. It accepts any object
 * as a property, and coerces it to a string. That string is then used to find a JavaBeans compliant
 * property on the base object. The value is accessed using JavaBeans getters and setters. This
 * resolver can be constructed in read-only mode, which means that isReadOnly will always return
 * true and {@link #setValue(ELContext, Object, Object, Object)} will always throw
 * PropertyNotWritableException. ELResolvers are combined together using {@link CompositeELResolver}
 * s, to define rich semantics for evaluating an expression. See the javadocs for {@link ELResolver}
 * for details. Because this resolver handles base objects of any type, it should be placed near the
 * end of a composite resolver. Otherwise, it will claim to have resolved a property before any
 * resolvers that come after it get a chance to test if they can do so as well.
 * 
 * @see CompositeELResolver
 * @see ELResolver
 */
public class BeanELResolver extends ELResolver {
	protected static final class BeanProperties {
		private final Map<String, BeanProperty> map = new HashMap<String, BeanProperty>();

		public BeanProperties(Class<?> baseClass) {
			PropertyDescriptor[] descriptors;
			try {
				descriptors = Introspector.getBeanInfo(baseClass).getPropertyDescriptors();
			} catch (IntrospectionException e) {
				throw new ELException(e);
			}
			for (PropertyDescriptor descriptor : descriptors) {
				map.put(descriptor.getName(), new BeanProperty(descriptor));
			}
		}

		public BeanProperty getBeanProperty(String property) {
			return map.get(property);
		}
	}

	protected static final class BeanProperty {
		private final PropertyDescriptor descriptor;
		
		private Method readMethod;
		private Method writedMethod;

		public BeanProperty(PropertyDescriptor descriptor) {
			this.descriptor = descriptor;
		}

		public Class<?> getPropertyType() {
			return descriptor.getPropertyType();
		}

		public Method getReadMethod() {
			if (readMethod == null) {
				readMethod = findAccessibleMethod(descriptor.getReadMethod());
			}
			return readMethod;
		}

		public Method getWriteMethod() {
			if (writedMethod == null) {
				writedMethod = findAccessibleMethod(descriptor.getWriteMethod());
			}
			return writedMethod;
		}

		public boolean isReadOnly() {
			return getWriteMethod() == null;
		}
	}

	private static Method findPublicAccessibleMethod(Method method) {
		if (method == null || !Modifier.isPublic(method.getModifiers())) {
			return null;
		}
		if (method.isAccessible() || Modifier.isPublic(method.getDeclaringClass().getModifiers())) {
			return method;
		}
		for (Class<?> cls : method.getDeclaringClass().getInterfaces()) {
			Method mth = null;
			try {
				mth = findPublicAccessibleMethod(cls.getMethod(method.getName(), method.getParameterTypes()));
				if (mth != null) {
					return mth;
				}
			} catch (NoSuchMethodException ignore) {
				// do nothing
			}
		}
		Class<?> cls = method.getDeclaringClass().getSuperclass();
		if (cls != null) {
			Method mth = null;
			try {
				mth = findPublicAccessibleMethod(cls.getMethod(method.getName(), method.getParameterTypes()));
				if (mth != null) {
					return mth;
				}
			} catch (NoSuchMethodException ignore) {
				// do nothing
			}
		}
		return null;
	}

	private static Method findAccessibleMethod(Method method) {
		Method result = findPublicAccessibleMethod(method);
		if (result == null && method != null && Modifier.isPublic(method.getModifiers())) {
			result = method;
			try {
				method.setAccessible(true);
			} catch (SecurityException e) {
				result = null; 
			}
		}
		return result;
	}

	private final boolean readOnly;
	private final ConcurrentHashMap<Class<?>, BeanProperties> cache;
	
	private ExpressionFactory defaultFactory;

	/**
	 * Creates a new read/write BeanELResolver.
	 */
	public BeanELResolver() {
		this(false);
	}

	/**
	 * Creates a new BeanELResolver whose read-only status is determined by the given parameter.
	 */
	public BeanELResolver(boolean readOnly) {
		this.readOnly = readOnly;
		this.cache = new ConcurrentHashMap<Class<?>, BeanProperties>();
	}

	/**
	 * If the base object is not null, returns the most general type that this resolver accepts for
	 * the property argument. Otherwise, returns null. Assuming the base is not null, this method
	 * will always return Object.class. This is because any object is accepted as a key and is
	 * coerced into a string.
	 * 
	 * @param context
	 *            The context of this evaluation.
	 * @param base
	 *            The bean to analyze.
	 * @return null if base is null; otherwise Object.class.
	 */
	@Override
	public Class<?> getCommonPropertyType(ELContext context, Object base) {
		return isResolvable(base) ? Object.class : null;
	}

	/**
	 * If the base object is not null, returns an Iterator containing the set of JavaBeans
	 * properties available on the given object. Otherwise, returns null. The Iterator returned must
	 * contain zero or more instances of java.beans.FeatureDescriptor. Each info object contains
	 * information about a property in the bean, as obtained by calling the
	 * BeanInfo.getPropertyDescriptors method. The FeatureDescriptor is initialized using the same
	 * fields as are present in the PropertyDescriptor, with the additional required named
	 * attributes "type" and "resolvableAtDesignTime" set as follows:
	 * <ul>
	 * <li>{@link ELResolver#TYPE} - The runtime type of the property, from
	 * PropertyDescriptor.getPropertyType().</li>
	 * <li>{@link ELResolver#RESOLVABLE_AT_DESIGN_TIME} - true.</li>
	 * </ul>
	 * 
	 * @param context
	 *            The context of this evaluation.
	 * @param base
	 *            The bean to analyze.
	 * @return An Iterator containing zero or more FeatureDescriptor objects, each representing a
	 *         property on this bean, or null if the base object is null.
	 */
	@Override
	public Iterator<FeatureDescriptor> getFeatureDescriptors(ELContext context, Object base) {
		if (isResolvable(base)) {
			final PropertyDescriptor[] properties;
			try {
				properties = Introspector.getBeanInfo(base.getClass()).getPropertyDescriptors();
			} catch (IntrospectionException e) {
				return Collections.<FeatureDescriptor> emptyList().iterator();
			}
			return new Iterator<FeatureDescriptor>() {
				int next = 0;

				public boolean hasNext() {
					return properties != null && next < properties.length;
				}

				public FeatureDescriptor next() {
					PropertyDescriptor property = properties[next++];
					FeatureDescriptor feature = new FeatureDescriptor();
					feature.setDisplayName(property.getDisplayName());
					feature.setName(property.getName());
					feature.setShortDescription(property.getShortDescription());
					feature.setExpert(property.isExpert());
					feature.setHidden(property.isHidden());
					feature.setPreferred(property.isPreferred());
					feature.setValue(TYPE, property.getPropertyType());
					feature.setValue(RESOLVABLE_AT_DESIGN_TIME, true);
					return feature;
				}

				public void remove() {
					throw new UnsupportedOperationException("cannot remove");
				}
			};
		}
		return null;
	}

	/**
	 * If the base object is not null, returns the most general acceptable type that can be set on
	 * this bean property. If the base is not null, the propertyResolved property of the ELContext
	 * object must be set to true by this resolver, before returning. If this property is not true
	 * after this method is called, the caller should ignore the return value. The provided property
	 * will first be coerced to a String. If there is a BeanInfoProperty for this property and there
	 * were no errors retrieving it, the propertyType of the propertyDescriptor is returned.
	 * Otherwise, a PropertyNotFoundException is thrown.
	 * 
	 * @param context
	 *            The context of this evaluation.
	 * @param base
	 *            The bean to analyze.
	 * @param property
	 *            The name of the property to analyze. Will be coerced to a String.
	 * @return If the propertyResolved property of ELContext was set to true, then the most general
	 *         acceptable type; otherwise undefined.
	 * @throws NullPointerException
	 *             if context is null
	 * @throws PropertyNotFoundException
	 *             if base is not null and the specified property does not exist or is not readable.
	 * @throws ELException
	 *             if an exception was thrown while performing the property or variable resolution.
	 *             The thrown exception must be included as the cause property of this exception, if
	 *             available.
	 */
	@Override
	public Class<?> getType(ELContext context, Object base, Object property) {
		if (context == null) {
			throw new NullPointerException();
		}
		Class<?> result = null;
		if (isResolvable(base)) {
			result = toBeanProperty(base, property).getPropertyType();
			context.setPropertyResolved(true);
		}
		return result;
	}

	/**
	 * If the base object is not null, returns the current value of the given property on this bean.
	 * If the base is not null, the propertyResolved property of the ELContext object must be set to
	 * true by this resolver, before returning. If this property is not true after this method is
	 * called, the caller should ignore the return value. The provided property name will first be
	 * coerced to a String. If the property is a readable property of the base object, as per the
	 * JavaBeans specification, then return the result of the getter call. If the getter throws an
	 * exception, it is propagated to the caller. If the property is not found or is not readable, a
	 * PropertyNotFoundException is thrown.
	 * 
	 * @param context
	 *            The context of this evaluation.
	 * @param base
	 *            The bean to analyze.
	 * @param property
	 *            The name of the property to analyze. Will be coerced to a String.
	 * @return If the propertyResolved property of ELContext was set to true, then the value of the
	 *         given property. Otherwise, undefined.
	 * @throws NullPointerException
	 *             if context is null
	 * @throws PropertyNotFoundException
	 *             if base is not null and the specified property does not exist or is not readable.
	 * @throws ELException
	 *             if an exception was thrown while performing the property or variable resolution.
	 *             The thrown exception must be included as the cause property of this exception, if
	 *             available.
	 */
	@Override
	public Object getValue(ELContext context, Object base, Object property) {
		if (context == null) {
			throw new NullPointerException();
		}
		Object result = null;
		if (isResolvable(base)) {
			Method method = toBeanProperty(base, property).getReadMethod();
			if (method == null) {
				throw new PropertyNotFoundException("Cannot read property " + property);
			}
			try {
				result = method.invoke(base);
			} catch (InvocationTargetException e) {
				throw new ELException(e.getCause());
			} catch (Exception e) {
				throw new ELException(e);
			}
			context.setPropertyResolved(true);
		}
		return result;
	}

	/**
	 * If the base object is not null, returns whether a call to
	 * {@link #setValue(ELContext, Object, Object, Object)} will always fail. If the base is not
	 * null, the propertyResolved property of the ELContext object must be set to true by this
	 * resolver, before returning. If this property is not true after this method is called, the
	 * caller can safely assume no value was set.
	 * 
	 * @param context
	 *            The context of this evaluation.
	 * @param base
	 *            The bean to analyze.
	 * @param property
	 *            The name of the property to analyze. Will be coerced to a String.
	 * @return If the propertyResolved property of ELContext was set to true, then true if calling
	 *         the setValue method will always fail or false if it is possible that such a call may
	 *         succeed; otherwise undefined.
	 * @throws NullPointerException
	 *             if context is null
	 * @throws PropertyNotFoundException
	 *             if base is not null and the specified property does not exist or is not readable.
	 * @throws ELException
	 *             if an exception was thrown while performing the property or variable resolution.
	 *             The thrown exception must be included as the cause property of this exception, if
	 *             available.
	 */
	@Override
	public boolean isReadOnly(ELContext context, Object base, Object property) {
		if (context == null) {
			throw new NullPointerException();
		}
		boolean result = readOnly;
		if (isResolvable(base)) {
			result |= toBeanProperty(base, property).isReadOnly();
			context.setPropertyResolved(true);
		}
		return result;
	}

	/**
	 * If the base object is not null, attempts to set the value of the given property on this bean.
	 * If the base is not null, the propertyResolved property of the ELContext object must be set to
	 * true by this resolver, before returning. If this property is not true after this method is
	 * called, the caller can safely assume no value was set. If this resolver was constructed in
	 * read-only mode, this method will always throw PropertyNotWritableException. The provided
	 * property name will first be coerced to a String. If property is a writable property of base
	 * (as per the JavaBeans Specification), the setter method is called (passing value). If the
	 * property exists but does not have a setter, then a PropertyNotFoundException is thrown. If
	 * the property does not exist, a PropertyNotFoundException is thrown.
	 * 
	 * @param context
	 *            The context of this evaluation.
	 * @param base
	 *            The bean to analyze.
	 * @param property
	 *            The name of the property to analyze. Will be coerced to a String.
	 * @param value
	 *            The value to be associated with the specified key.
	 * @throws NullPointerException
	 *             if context is null
	 * @throws PropertyNotFoundException
	 *             if base is not null and the specified property does not exist or is not readable.
	 * @throws PropertyNotWritableException
	 *             if this resolver was constructed in read-only mode, or if there is no setter for
	 *             the property
	 * @throws ELException
	 *             if an exception was thrown while performing the property or variable resolution.
	 *             The thrown exception must be included as the cause property of this exception, if
	 *             available.
	 */
	@Override
	public void setValue(ELContext context, Object base, Object property, Object value) {
		if (context == null) {
			throw new NullPointerException();
		}
		if (isResolvable(base)) {
			if (readOnly) {
				throw new PropertyNotWritableException("resolver is read-only");
			}
			Method method = toBeanProperty(base, property).getWriteMethod();
			if (method == null) {
				throw new PropertyNotWritableException("Cannot write property: " + property);
			}
			try {
				method.invoke(base, value);
			} catch (InvocationTargetException e) {
				throw new ELException("Cannot write property: " + property, e.getCause());
			} catch (IllegalArgumentException e) {
				throw new ELException("Cannot write property: " + property, e);
			} catch (IllegalAccessException e) {
				throw new PropertyNotWritableException("Cannot write property: " + property, e);
			}
			context.setPropertyResolved(true);
		}
	}

	/**
	 * If the base object is not <code>null</code>, invoke the method, with the given parameters on
	 * this bean. The return value from the method is returned.
	 * 
	 * <p>
	 * If the base is not <code>null</code>, the <code>propertyResolved</code> property of the
	 * <code>ELContext</code> object must be set to <code>true</code> by this resolver, before
	 * returning. If this property is not <code>true</code> after this method is called, the caller
	 * should ignore the return value.
	 * </p>
	 * 
	 * <p>
	 * The provided method object will first be coerced to a <code>String</code>. The methods in the
	 * bean is then examined and an attempt will be made to select one for invocation. If no
	 * suitable can be found, a <code>MethodNotFoundException</code> is thrown.
	 * 
	 * If the given paramTypes is not <code>null</code>, select the method with the given name and
	 * parameter types.
	 * 
	 * Else select the method with the given name that has the same number of parameters. If there
	 * are more than one such method, the method selection process is undefined.
	 * 
	 * Else select the method with the given name that takes a variable number of arguments.
	 * 
	 * Note the resolution for overloaded methods will likely be clarified in a future version of
	 * the spec.
	 * 
	 * The provided parameters are coerced to the corresponding parameter types of the method, and
	 * the method is then invoked.
	 * 
	 * @param context
	 *            The context of this evaluation.
	 * @param base
	 *            The bean on which to invoke the method
	 * @param method
	 *            The simple name of the method to invoke. Will be coerced to a <code>String</code>.
	 *            If method is "&lt;init&gt;"or "&lt;clinit&gt;" a MethodNotFoundException is
	 *            thrown.
	 * @param paramTypes
	 *            An array of Class objects identifying the method's formal parameter types, in
	 *            declared order. Use an empty array if the method has no parameters. Can be
	 *            <code>null</code>, in which case the method's formal parameter types are assumed
	 *            to be unknown.
	 * @param params
	 *            The parameters to pass to the method, or <code>null</code> if no parameters.
	 * @return The result of the method invocation (<code>null</code> if the method has a
	 *         <code>void</code> return type).
	 * @throws MethodNotFoundException
	 *             if no suitable method can be found.
	 * @throws ELException
	 *             if an exception was thrown while performing (base, method) resolution. The thrown
	 *             exception must be included as the cause property of this exception, if available.
	 *             If the exception thrown is an <code>InvocationTargetException</code>, extract its
	 *             <code>cause</code> and pass it to the <code>ELException</code> constructor.
	 * @since 2.2
	 */
	@Override
	public Object invoke(ELContext context, Object base, Object method, Class<?>[] paramTypes, Object[] params) {
		if (context == null) {
			throw new NullPointerException();
		}
		Object result = null;
		if (isResolvable(base)) {
			if (params == null) {
				params = new Object[0];
			}
			String name = method.toString();
			ExpressionFactory factory = getExpressionFactory(context);
			Method target = findMethod(base, name, paramTypes, params, factory);
			if (target == null) {
				Class<?>[] types = new Class<?>[params.length];
				for (int i=0; i<params.length; i++) { 
					types[i] = (params[i]!=null ? params[i].getClass():null);
				} 
                throw new MethodNotFoundException(
                        String.format(
                                "Cannot find method '%s' on bean with type='%s' with parmeter types='%s'",
                                name, base.getClass(), Arrays.asList(types)
                        )
                );
			}
			try {
				result = target.invoke(base, coerceParams(getExpressionFactory(context), target, params));
			} catch (InvocationTargetException e) {
				throw new ELException(e.getCause());
			} catch (IllegalAccessException e) {
				throw new ELException(e);
			}
			context.setPropertyResolved(true);
		}
		return result;
	};

	private Method findMethod(Object base, String name, Class<?>[] types, Object[] params, ExpressionFactory factory) {
		if (types != null) {
			try {
				return findAccessibleMethod(base.getClass().getMethod(name, types));
			} catch (NoSuchMethodException e) {
				return null;
			}
		}
		try {
			return findAccessibleMethod(
				MethodDispatcher.getPublicMethod(base, name, params, factory)
			);
		}
		catch (Exception e ) {
			return null;
		}
	}

	/**
	 * Lookup an expression factory used to coerce method parameters in context under key
	 * <code>"javax.el.ExpressionFactory"</code>.
	 * If no expression factory can be found under that key, use a default instance created with
	 * {@link ExpressionFactory#newInstance()}.
	 * @param context
	 *            The context of this evaluation.
	 * @return expression factory instance
	 */
	private ExpressionFactory getExpressionFactory(ELContext context) {
		Object obj = context.getContext(ExpressionFactory.class);
		if (obj instanceof ExpressionFactory) {
			return (ExpressionFactory)obj;
		}
		if (defaultFactory == null) {
			defaultFactory = ExpressionFactory.newInstance();
		}
		return defaultFactory;
	}
	
	private Object[] coerceParams(ExpressionFactory factory, Method method, Object[] params) {
		Class<?>[] types = method.getParameterTypes();
		Object[] args = new Object[types.length];
		
		// fixed arity methods
		if (!method.isVarArgs()) {
			for (int i = 0; i < args.length; i++) {
				Array.set(args, i, coerceValue(factory, params[i], types[i]));
			}
		}
		// varArgs methods
		else {	
			int varArgIdx = types.length - 1;
			
			// handle all but the varArg parameters
			for (int i = 0; i < varArgIdx; i++) {
				Array.set(args, i, coerceValue(factory, params[i], types[i]));
			}

			Class<?> varargType = types[varArgIdx].getComponentType();
			// if the param does not specify vararg
			if (varArgIdx == params.length) {
				args[varArgIdx] = Array.newInstance(varargType, 0);
			}
			// handle the varArg parameter
			else if (params[varArgIdx] != null && !params[varArgIdx].getClass().isArray()) {
				int length = params.length - varArgIdx;
				args[varArgIdx] = Array.newInstance(varargType, length);
				for (int i = 0; i < length; i++) {
					Array.set(args[varArgIdx], i, 
						coerceValue(factory, params[varArgIdx + i], varargType)
					);
				}
			}
			// we got the varArgs parameter as an array
			else { 
				Array.set(args, varArgIdx, 
					coerceValue(factory, params[varArgIdx], types[varArgIdx])
				);
			} 
		} 
		return args;
	}
	
	private Object coerceValue(ExpressionFactory factory, Object value, Class<?> type) {
		if (type.isPrimitive() || (!type.isArray() && value != null)) {
			value = factory.coerceToType(value, type);
		}
		else if (value != null && value.getClass().isArray() ) {
			int len = Array.getLength(value);
			Class<?> arrayType = type.getComponentType();
			
			Object oValue = value;
			if (!type.isInstance(value)) { // use source array as is
				value = Array.newInstance(arrayType, len);
			}
			for ( int i=0; i < len; i++ ) {
				Array.set(value, i, 
					coerceValue(factory, Array.get(oValue, i), arrayType)
				);
			}
			
		}
		return value;
	}
	
	/**
	 * Test whether the given base should be resolved by this ELResolver.
	 * 
	 * @param base
	 *            The bean to analyze.
	 * @param property
	 *            The name of the property to analyze. Will be coerced to a String.
	 * @return base != null
	 */
	private final boolean isResolvable(Object base) {
		return base != null;
	}

	/**
	 * Lookup BeanProperty for the given (base, property) pair.
	 * 
	 * @param base
	 *            The bean to analyze.
	 * @param property
	 *            The name of the property to analyze. Will be coerced to a String.
	 * @return The BeanProperty representing (base, property).
	 * @throws PropertyNotFoundException
	 *             if no BeanProperty can be found.
	 */
	private final BeanProperty toBeanProperty(Object base, Object property) {
		BeanProperties beanProperties = cache.get(base.getClass());
		if (beanProperties == null) {
			BeanProperties newBeanProperties = new BeanProperties(base.getClass());
			beanProperties = cache.putIfAbsent(base.getClass(), newBeanProperties);
			if (beanProperties == null) { // put succeeded, use new value
				beanProperties = newBeanProperties;
			}
		}
		BeanProperty beanProperty = property == null ? null : beanProperties.getBeanProperty(property.toString());
		if (beanProperty == null) {
			throw new PropertyNotFoundException("Could not find property " + property + " in " + base.getClass());
		}
		return beanProperty;
	}

	/**
	 * This method is not part of the API, though it can be used (reflectively) by clients of this
	 * class to remove entries from the cache when the beans are being unloaded.
	 * 
	 * Note: this method is present in the reference implementation, so we're adding it here to ease
	 * migration.
	 * 
	 * @param classloader
	 *            The classLoader used to load the beans.
	 */
	@SuppressWarnings("unused")
	private final void purgeBeanClasses(ClassLoader loader) {
		Iterator<Class<?>> classes = cache.keySet().iterator();
		while (classes.hasNext()) {
			if (loader == classes.next().getClassLoader()) {
				classes.remove();
			}
		}
	}
	
	/**
	 * Dynamically dispatches methods calls.
	 * 
	 * Support dispatching of overloaded methods and vararg methods. Once a method
	 * has been resolved the result will be cashed to speed up further method invocations
	 * to the same method.
	 */
	static class MethodDispatcher {
		static final private Map<Class<?>, Class<?>> autoBoxingMap = new HashMap<Class<?>, Class<?>>();
		static {
			autoBoxingMap.put(Short.TYPE, Short.class);
			autoBoxingMap.put(Integer.TYPE, Integer.class);
			autoBoxingMap.put(Long.TYPE, Long.class);
			autoBoxingMap.put(Float.TYPE, Float.class);
			autoBoxingMap.put(Double.TYPE, Double.class);
			autoBoxingMap.put(Character.TYPE, Character.class);
			autoBoxingMap.put(Byte.TYPE, Byte.class);
			autoBoxingMap.put(Boolean.TYPE, Boolean.class);
		}
		static final private Map<Class<?>, Class<?>> autoUnboxingMap = new HashMap<Class<?>, Class<?>>();
		static {
			autoUnboxingMap.put(Short.class, Short.TYPE);
			autoUnboxingMap.put(Integer.class, Integer.TYPE);
			autoUnboxingMap.put(Long.class, Long.TYPE);
			autoUnboxingMap.put(Float.class, Float.TYPE);
			autoUnboxingMap.put(Double.class, Double.TYPE);
			autoUnboxingMap.put(Character.class, Character.TYPE);
			autoUnboxingMap.put(Byte.class, Byte.TYPE);
			autoUnboxingMap.put(Boolean.class, Boolean.TYPE);
		}

		private static final ConcurrentHashMap<List<Object>,Method> methodCache = 
				new ConcurrentHashMap<List<Object>, Method>();
		
		/**
		 * Predicate decides whether parameter can be converted into a given type.
		 */
		static interface Predicate<P> {
			/**
			 * Checks whether the given parameter be converted into the specified class.
			 * 
			 * @param clazz Class into which the given parameter should be converted to
			 * @param param Parameter which has to be converted
			 * @return true if conversion is possible false otherwise
			 */
			public boolean match(Class<?> clazz, P param);
		}

		/**
		 * A MethodFilter verifies whether a list of parameters are compatible with
		 * the formal parameters of a given method. Depending on whether it is a
		 * fixed varity method or a variable varity method the way comparison is 
		 * done varies.
		 */
		static interface MethodFilter {
			/**
			 * Checks whether a method can be invoked with the given paerameters.
			 * 
			 * @param m Method to be tested with the given parameters
			 * @param param Parameters to be checked against the given method
			 * @param predicat The predicate used to check individual parameter
			 * @return true if the method can be invoked with the given parameters false otherwise
			 */
			<P> boolean match(Method m, P[] param, Predicate<P> predicat);
		}
		
		/**
		 * Create a key used for the method cache.
		 * 
		 * Note: we use a list 
		 * @param oType class one witch the method is defined
		 * @param name Name of the method
		 * @param pTypes Parameter types used to resolve the method
		 * @param factory
		 * @return immutable list used as key for the method cache
		 */
		private static List<Object> createCacheKey(
			Class<?> oType, String name, Class<?>[] pTypes, ExpressionFactory factory
		) {
			ArrayList<Object> result = new ArrayList<Object>();
			result.add(oType);
			result.add(name);
			for (Class<?> c : pTypes) {
				result.add(c);
			}
			result.add(factory.getClass());
			return Collections.unmodifiableList(result); // collection keys should be immutable
		}
		
		/**
		 * Resolve the public method matching the method name and given parameters.
		 * 
		 * @param obj The object on which the method gets invoked
		 * @param name The name of the method
		 * @param params The actual parameters passed to the method invocation
		 * @param factory 
		 * @return Method object if a method could be found on the given object matching the 
		 * parameters <code>null</code> otherwise.
		 */
		public static Method getPublicMethod(
				Object obj, String name, Object[] params,
				ExpressionFactory factory
		) {
			Class<?> oType = obj.getClass();
			Class<?>[] pTypes = deriveTypes(params);
			
			// lookup method in cache
			List<Object> key = createCacheKey(oType, name, pTypes, factory);
			Method method = methodCache.get(key);
			if ( method != null ) {
				return method;
			}
			
			/* use JDK to find the method
			 * NOTE: We will not find the method if
			 * a) one of the parameters is <null>
			 * b) parsing  from string does not result in the right type
			 *    (e.g. 1 will be parsed as Long - just pondering why)
			 */
			try {
				return oType.getMethod(name, pTypes);
			} catch (NoSuchMethodException e) { } // no method found (swallow)


			/* Phase 0: 
			 * Identify Potentially Applicable Methods
			 */
			ArrayList<Method> fixArity = new ArrayList<Method>();
			ArrayList<Method> varArgs = new ArrayList<Method>();
			identifyCandidates(oType, name, params.length, fixArity, varArgs);
			
			List<Method> matched = null;
			Predicate<Object> juelCoerce = new JuelCoercePredicat(factory);

			/* Phase 1: 
			 * Identify Matching Arity Methods Applicable by Subtyping
			 */
			if ( fixArity.size() != 0 ) {
				matched = filterMethods(fixArity, pTypes, 
					MethodFilters.FIXED_ARITY, Predicates.SUB_TYPE
				);
				if ( matched.size() != 0 ) {
					return selectMostSpecific(
						matched, MethodComparators.FIXED_ARITY, key
					);
				}
	
				/* Phase 2: 
				 * Identify Matching Arity Methods Applicable by Method Invocation Conversion
				 */
				matched = filterMethods(fixArity, pTypes, 
					MethodFilters.FIXED_ARITY, Predicates.CONVERSION
				);
				if ( matched.size() != 0 ) {
					return selectMostSpecific(
						matched, MethodComparators.FIXED_ARITY, key
					);
				}
	
				/* Phase 2*: 
				 * Identify Matching Arity Methods Applicable by Method Invocation Conversion 
				 * (non JVM just for JUEL)
				 */
				matched = filterMethods(fixArity, params, 
					MethodFilters.FIXED_ARITY, juelCoerce
				);
				if ( matched.size() != 0 ) {
					return selectMostSpecific(
						matched, MethodComparators.FIXED_ARITY, key
					);
				}
			}

			/* Phase 3: 
			 * Identify Applicable Variable Arity Methods  
			 */
			if( varArgs.size() != 0 ) {
				matched = filterMethods(varArgs, pTypes, 
					MethodFilters.VARARG_ARITY_TYPE, Predicates.CONVERSION
				);
				if ( matched.size() != 0 ) {
					return selectMostSpecific(
						matched, MethodComparators.VARARG_ARITIY, key
					);
				}
	
				/* Phase 3*: 
				 * Identify Applicable Variable Arity Methods  
				 * (non JVM just for JUEL)
				 */
				matched = filterMethods(varArgs, params, 
						MethodFilters.VARARG_ARITY_PARAM, juelCoerce
					);
				if ( matched.size() != 0 ) {
					return selectMostSpecific(
						matched, MethodComparators.VARARG_ARITIY, key
					);
				}
			}
			
			return null; // no matching method could be found
		}
		
		/**
		 * Returns an array containing the types (Class) of the passed object.
		 * 
		 * If a given object (params[i]) should be <code>null</code> the
		 * corresponding type (Class) will be null as well! 
		 */
		private static Class<?>[] deriveTypes(Object[] params) {
			Class<?>[] types = new Class<?>[params.length];
			for (int i=0; i<params.length; i++) {
				types[i] = ((params[i] != null) ? params[i].getClass() : null);
			}
			return types;
		}

		/** 
		 * Identify Potentially Applicable Methods
		 * 
		 * a) The method name matches
		 * b) The method is accessible (given as we only look at public methods)
		 * c) For fixed arity methods the number of arguments and parameters must be equal
		 * d) for variable arity methods the number arguments must be >= to the 
		 *    number of parameters-1
		 *    
		 * @param clazz The class for which all public methods are inspected
		 * @param methodName The name of the method which we are looking for
		 * @param actualParamCount The number of arguments we what to pass to the method
		 * @param fixArity List where all matching fixed arity methods are stored 
		 * @param varArgs List where all matching variable arity methods are stored 
		 */
		private static void identifyCandidates(
			final Class<?> clazz,
			final String methodName, 
			final int actualParamCount,
			List<Method> fixArity, 
			List<Method> varArgs
		) {
	
			for (Method method : clazz.getMethods()) {
				if (method.getName().equals(methodName)) {
					int formalParamCount = method.getParameterTypes().length;
					if (method.isVarArgs() && actualParamCount >= formalParamCount - 1) {
						if ( method != null ) {
							varArgs.add(method);
						}
					} 
					else if (actualParamCount == formalParamCount) {
						if ( method != null ) {
							fixArity.add(method);
						}
					}
				}
			}
		}

		/**
		 *  Filters the array of methods passed using the given Filterr
		 *  
		 * @param methods List of method to be filtered
		 * @param params Actual parameters used (used as parameters to the filter)
		 * @param filter The filter to  be  applied
		 * @param predicat Predicate used by the filter
		 * @return Methods which passed the filter
		 */
		private static <T> List<Method> filterMethods(
			List<Method> methods, T[] params, 
			MethodFilter filter, Predicate<T> predicat
		) {
			List<Method> result = new ArrayList<Method>();
			for (Method method : methods) {
				if (filter.match(method, params, predicat)) {
					result.add(method);
				}
			}
			return result;
		}
		
		/**
		 * Select the most specific method from the given list.
		 * 
		 * How the most specific method is defined is specified in the JVM 
		 * specification chapter '15.12.2.5 Choosing the Most Specific Method'.
		 * Informally one can say a method 1 is more specific then a method 2 if 
		 * any call (combination of parameters) that can be handled by method 1 
		 * also can handled by method 2. Thus method 1 can be removed from the 
		 * source and the code still compiles. But if method 2 is removed then the
		 * code would not compile anymore.
		 *  
		 * @param methods List of method from which the most specific is chosen
		 * @param comparator Comparator used to compare tow methods based on how 
		 * specific they are
		 * @param key Key under which a method is added to the cache in case a
		 * most specific method was found. 
		 * @return The most specific method if there is one.
		 */
		private static Method selectMostSpecific(
			List<Method> methods, Comparator<Method> comparator,
			List<Object> key
		) {
			Method method = null;
			switch (methods.size()) {
			case 0:
				break;
			case 1:
				method = methods.get(0);
				break;
			case 2:
				int res = comparator.compare(methods.get(0), methods.get(1));
				if ( res < 0 ) {
					method = methods.get(0);
				}
				else if ( res > 0 ) {
					method = methods.get(1);
				}
				break;
			default:
				Collections.sort(methods, comparator);
				if (comparator.compare(methods.get(0), methods.get(1)) != 0) {
					method = methods.get(0);
				}
			}
			if ( method != null ) {
				methodCache.put(key, method);
			}
			return method;
		}
		
		public static class MethodFilters {
			public static final MethodFilter FIXED_ARITY = new FixedArity();
			public static final MethodFilter VARARG_ARITY_TYPE = new VarArgArityType();
			public static final MethodFilter VARARG_ARITY_PARAM = new VarArgArityParam();
			
			/**
			 * Compares a list of parameters against a fixed vaity method. This is done
			 * by simple testing the actual parameter <code>i</code> against the 
			 * formal parameter <code>i</code>.
			 */
			private static class FixedArity implements MethodFilter {
				@Override
				public <T> boolean match(Method method, T[] params, Predicate<T> predicat) {
					Class<?>[] formalTypes = method.getParameterTypes();
					for (int i = 0; i < formalTypes.length; i++) {
						if(!predicat.match(formalTypes[i], params[i])) {
							return false;
						}
					}
					return true;
				}
			}

			/**
			 * Compares a list of parameters against a variable vaity method. This is done
			 * by simple testing the actual parameter <code>i</code> against the 
			 * formal parameter <code>i</code> up the the <code>n-1</code>. The last
			 * formal parameter must then match all the remaining actual parmameters.
			 */
			private abstract static class VarArgArity implements MethodFilter{
				
				protected abstract boolean isArray(Object o);
				
				@Override
				public <T> boolean match(Method method, T[] params, Predicate<T> predicat) {
					Class<?>[] types = method.getParameterTypes();
					int varArgIdx = types.length-1;
					// test all but the vararg parameters
					for (int i = 0; i < varArgIdx; i++) {
						if(!predicat.match(types[i], params[i])) {
							return false;
						}
					}
					// if the param does not specify any vararg
					if (params.length == varArgIdx) {
						return true;
					}
					// test the varArg parameter
					if (!isArray(params[varArgIdx]) ) {
						Class<?> argVarType = types[varArgIdx].getComponentType();
						for (int i = varArgIdx; i < params.length; i++) {
							if (!predicat.match(argVarType, params[i])) {
								return false;
							}
						}	
					}
					else if ( !predicat.match(types[varArgIdx], params[varArgIdx]) ) {
						return false;
					}
					return true;
				}
			}
		}
		private static class VarArgArityType extends MethodFilters.VarArgArity {

			@Override
			protected boolean isArray(Object o) {
				return ((o!=null)?((Class<?>)o).isArray():false);
			}
		}
		private static class VarArgArityParam extends MethodFilters.VarArgArity {

			@Override
			protected boolean isArray(Object o) {
				return ((o!=null)?o.getClass().isArray():false);
			}
		}

		
		public static class Predicates {
			public static final Predicate<Class<?>> SUB_TYPE = new SubType();
			public static final Predicate<Class<?>> CONVERSION = new Conversion();
			
			/**
			 * Tests whether the a class (actual parameter) is a sub-type of the formal
			 * parameter. See JVM specification '4.10 Subtyping' for details.
			 */
			private static class SubType implements Predicate<Class<?>> {
				static final private Set<List<Class<?>>> pIsSuperType = new HashSet<List<Class<?>>>();
				static final private List<Class<?>> tuple(Class<?> c1, Class<?> c2) {
					List<Class<?>> t = new ArrayList<Class<?>>();
					t.add(c1); t.add(c2);
					return t;
				}
				static {
					final Map<Class<?>, Class<?>> pSuperTypes = new HashMap<Class<?>, Class<?>>();
					// sub-type definition for primitive types as defined by the JVM spec
					pSuperTypes.put(Byte.TYPE, Byte.TYPE);
					pSuperTypes.put(Short.TYPE, Byte.TYPE);
					pSuperTypes.put(Integer.TYPE, Short.TYPE);
					pSuperTypes.put(Long.TYPE, Integer.TYPE);
					pSuperTypes.put(Float.TYPE, Long.TYPE);
					pSuperTypes.put(Double.TYPE, Float.TYPE);
					// build transitive closure. at runtime the test will the be a simple map-lookup
					for (Class<?> superClass : pSuperTypes.keySet()) {
						Class<?> subClass = pSuperTypes.get(superClass);
						
						Class<?> oldSubClass = null;
						do {
							oldSubClass = subClass;
							pIsSuperType.add(tuple(superClass, subClass));
							subClass = pSuperTypes.get(subClass);
							
						} while ( oldSubClass != subClass );
					}
				}
				
				public boolean match(Class<?> formalType, Class<?> actualType) {
					// null matches anything
					if ( actualType == null ) {
						return true;
					}
					// formal parameter is a super type (non primitive) 
					if (formalType.isAssignableFrom(actualType)) {
						return true; 
					}
					// formal parameter is a super type (primitive) 
					if ( pIsSuperType.contains(tuple(formalType, actualType))) {
						return true; 
					}
					return false;
				}
			}
			
			/**
			 * Tests whether the a type (actual parameter) can be converted to another
			 * type (formal parameter) by applying either
			 * <li>auto boxing and an optional widening reference conversion</li>
			 * <li>un-boxing and an optional widening primitive conversion</li>    
			 */
			private static class Conversion extends SubType {
				
				public boolean match(Class<?> formalType, Class<?> actualType) {
					// do optional boxing or un-boxing
					
					// null can be anything
					if ( actualType == null ) { 
						return true;
					}
					if ( ! actualType.isPrimitive() && formalType.isPrimitive() ) {
						actualType = autoUnboxingMap.get(actualType);
						if ( actualType == null ) { // unboxing failed
							return false;
						}
					}
					else if ( actualType.isPrimitive() && ! formalType.isPrimitive() ) {
						actualType = autoBoxingMap.get(actualType);
					}
					return super.match(formalType, actualType);	 
				}
			}
			
			
			/**
			 * Tests whether the a type (actual parameter) can be converted to another
			 * type (formal parameter) by applying JUELS type coerce implementation. 
			 * 
			 * Note: This is not part of the JVM specification and violates type savety 
			 */
			static class JuelCoercePredicat implements Predicate<Object> {
				private ExpressionFactory factory;
				JuelCoercePredicat(ExpressionFactory factory) {
					this.factory = factory;
				}
				public boolean match(Class<?> formalType, Object actualParam) {
					if (actualParam != null) { // null matches anything
						try {
							// if both parameters are arrays lets test the
							// actual parameters elements against the formal
							// parameters component type. 
							if (actualParam != null &&
								formalType.isArray() && 
								actualParam.getClass().isArray() 
							) {
								formalType = formalType.getComponentType();
								int len = Array.getLength(actualParam);
								for(int i=0; i<len; i++) {
									Object param = Array.get(actualParam, i);
									if (!match(formalType, param)) {
										return false;
									}
								}
							}
							else {
								factory.coerceToType(actualParam, formalType);
							}
						} catch (Exception e) {
							return false; }
					}
					return true;
				}
			}
		}
		
		public static class MethodComparators {
			public static final Comparator<Method> FIXED_ARITY = new FixedArity();
			public static final Comparator<Method> VARARG_ARITIY = new VarArgArity();
			
			static boolean isAssignable(Class<?> c1, Class<?> c2) {
				return Predicates.CONVERSION.match(c1, c2);
			}

			/**
			 * Compares to fixed arity methods based on how specific they are.
			 * 
			 * See JVM specification chapter 
			 * '15.12.2.5 Choosing the Most Specific Method'
			 */
			private static class FixedArity implements Comparator<Method> 	{
				public int compare(Method m1, Method m2) {
					Class<?>[] p1 = m1.getParameterTypes();
					Class<?>[] p2 = m2.getParameterTypes();
					boolean s1 = true;
					boolean s2 = true;
					for (int i = 0; i < p1.length; i++) {
						s1 &= isAssignable(p1[i], p2[i]);
						s2 &= isAssignable(p2[i], p1[i]);
					}
					if (s1 && !s2) {
						return 1;
					}
					if (!s1 && s2) {
						return -1;
					}
					return 0;
				}
			}
			
			/**
			 * Compares to variable arity methods based on how specific they are.
			 * 
			 * See JVM specification chapter 
			 * '15.12.2.5 Choosing the Most Specific Method'
			 */
			private static class VarArgArity implements Comparator<Method> 	{
				public int compare(Method m1, Method m2) {
					
					Class<?>[] p1 = m1.getParameterTypes();
					Class<?>[] p2 = m2.getParameterTypes();
					int l1 = p1.length;
					int l2 = p2.length;
					
					if ( l1 > l2 ) {
						return - compare(p2, l2, p1, l1);
					}
					else {
						return compare(p1, l1, p2, l2);
					}
				}
				
				private int compare(Class<?>[] p1, int l1, Class<?>[] p2, int l2 ) { 
					boolean s1 = true;
					boolean s2 = true;
					
					int len = Math.min(l1, l2)-1;
					for (int i = 0; i < len; i++) {
						s1 &= isAssignable(p1[i], p2[i]);
						s2 &= isAssignable(p2[i], p1[i]);
					}
					
					int last = l2-1;
					for (int i = len; i < last; i++) {
						Class<?> c1 = p1[len].getComponentType();
						Class<?> c2 = p2[i];
						s1 &= isAssignable(c1, c2);
						s2 &= isAssignable(c2, c1);
					}
					
					Class<?> c1 = p1[l1 - 1].getComponentType();
					Class<?> c2 = p2[last].getComponentType();
					// Autoboxing the array component types
					if (c1.isPrimitive()) {
						c1 = autoBoxingMap.get(c1);
					}
					if (c2.isPrimitive()) {
						c2 = autoBoxingMap.get(c2);
					}
					// compare the array component type
					s1 &= isAssignable(c1, c2);
					s2 &= isAssignable(c2, c1);

					if (s1 && !s2) {
						return 1;
					}
					if (!s1 && s2) {
						return -1;
					}
					return 0;
				}
			}
		}
	}
	
}
<|MERGE_RESOLUTION|>--- conflicted
+++ resolved
@@ -1,1328 +1,1323 @@
-/*
- * Copyright 2006-2009 Odysseus Software GmbH
- *
- * Licensed under the Apache License, Version 2.0 (the "License");
- * you may not use this file except in compliance with the License.
- * You may obtain a copy of the License at
- *
- *     http://www.apache.org/licenses/LICENSE-2.0
- *
- * Unless required by applicable law or agreed to in writing, software
- * distributed under the License is distributed on an "AS IS" BASIS,
- * WITHOUT WARRANTIES OR CONDITIONS OF ANY KIND, either express or implied.
- * See the License for the specific language governing permissions and
- * limitations under the License.
- */
-package javax.el;
-
-import java.beans.FeatureDescriptor;
-import java.beans.IntrospectionException;
-import java.beans.Introspector;
-import java.beans.PropertyDescriptor;
-import java.lang.reflect.Array;
-import java.lang.reflect.InvocationTargetException;
-import java.lang.reflect.Method;
-<<<<<<< HEAD
-import java.util.ArrayList;
-import java.util.Arrays;
-=======
-import java.lang.reflect.Modifier;
->>>>>>> 2e4864dc
-import java.util.Collections;
-import java.util.Comparator;
-import java.util.HashMap;
-import java.util.HashSet;
-import java.util.Iterator;
-import java.util.List;
-import java.util.Map;
-import java.util.Set;
-import java.util.concurrent.ConcurrentHashMap;
-
-import javax.el.BeanELResolver.MethodDispatcher.Predicates.JuelCoercePredicat;
-
-/**
- * Defines property resolution behavior on objects using the JavaBeans component architecture. This
- * resolver handles base objects of any type, as long as the base is not null. It accepts any object
- * as a property, and coerces it to a string. That string is then used to find a JavaBeans compliant
- * property on the base object. The value is accessed using JavaBeans getters and setters. This
- * resolver can be constructed in read-only mode, which means that isReadOnly will always return
- * true and {@link #setValue(ELContext, Object, Object, Object)} will always throw
- * PropertyNotWritableException. ELResolvers are combined together using {@link CompositeELResolver}
- * s, to define rich semantics for evaluating an expression. See the javadocs for {@link ELResolver}
- * for details. Because this resolver handles base objects of any type, it should be placed near the
- * end of a composite resolver. Otherwise, it will claim to have resolved a property before any
- * resolvers that come after it get a chance to test if they can do so as well.
- * 
- * @see CompositeELResolver
- * @see ELResolver
- */
-public class BeanELResolver extends ELResolver {
-	protected static final class BeanProperties {
-		private final Map<String, BeanProperty> map = new HashMap<String, BeanProperty>();
-
-		public BeanProperties(Class<?> baseClass) {
-			PropertyDescriptor[] descriptors;
-			try {
-				descriptors = Introspector.getBeanInfo(baseClass).getPropertyDescriptors();
-			} catch (IntrospectionException e) {
-				throw new ELException(e);
-			}
-			for (PropertyDescriptor descriptor : descriptors) {
-				map.put(descriptor.getName(), new BeanProperty(descriptor));
-			}
-		}
-
-		public BeanProperty getBeanProperty(String property) {
-			return map.get(property);
-		}
-	}
-
-	protected static final class BeanProperty {
-		private final PropertyDescriptor descriptor;
-		
-		private Method readMethod;
-		private Method writedMethod;
-
-		public BeanProperty(PropertyDescriptor descriptor) {
-			this.descriptor = descriptor;
-		}
-
-		public Class<?> getPropertyType() {
-			return descriptor.getPropertyType();
-		}
-
-		public Method getReadMethod() {
-			if (readMethod == null) {
-				readMethod = findAccessibleMethod(descriptor.getReadMethod());
-			}
-			return readMethod;
-		}
-
-		public Method getWriteMethod() {
-			if (writedMethod == null) {
-				writedMethod = findAccessibleMethod(descriptor.getWriteMethod());
-			}
-			return writedMethod;
-		}
-
-		public boolean isReadOnly() {
-			return getWriteMethod() == null;
-		}
-	}
-
-	private static Method findPublicAccessibleMethod(Method method) {
-		if (method == null || !Modifier.isPublic(method.getModifiers())) {
-			return null;
-		}
-		if (method.isAccessible() || Modifier.isPublic(method.getDeclaringClass().getModifiers())) {
-			return method;
-		}
-		for (Class<?> cls : method.getDeclaringClass().getInterfaces()) {
-			Method mth = null;
-			try {
-				mth = findPublicAccessibleMethod(cls.getMethod(method.getName(), method.getParameterTypes()));
-				if (mth != null) {
-					return mth;
-				}
-			} catch (NoSuchMethodException ignore) {
-				// do nothing
-			}
-		}
-		Class<?> cls = method.getDeclaringClass().getSuperclass();
-		if (cls != null) {
-			Method mth = null;
-			try {
-				mth = findPublicAccessibleMethod(cls.getMethod(method.getName(), method.getParameterTypes()));
-				if (mth != null) {
-					return mth;
-				}
-			} catch (NoSuchMethodException ignore) {
-				// do nothing
-			}
-		}
-		return null;
-	}
-
-	private static Method findAccessibleMethod(Method method) {
-		Method result = findPublicAccessibleMethod(method);
-		if (result == null && method != null && Modifier.isPublic(method.getModifiers())) {
-			result = method;
-			try {
-				method.setAccessible(true);
-			} catch (SecurityException e) {
-				result = null; 
-			}
-		}
-		return result;
-	}
-
-	private final boolean readOnly;
-	private final ConcurrentHashMap<Class<?>, BeanProperties> cache;
-	
-	private ExpressionFactory defaultFactory;
-
-	/**
-	 * Creates a new read/write BeanELResolver.
-	 */
-	public BeanELResolver() {
-		this(false);
-	}
-
-	/**
-	 * Creates a new BeanELResolver whose read-only status is determined by the given parameter.
-	 */
-	public BeanELResolver(boolean readOnly) {
-		this.readOnly = readOnly;
-		this.cache = new ConcurrentHashMap<Class<?>, BeanProperties>();
-	}
-
-	/**
-	 * If the base object is not null, returns the most general type that this resolver accepts for
-	 * the property argument. Otherwise, returns null. Assuming the base is not null, this method
-	 * will always return Object.class. This is because any object is accepted as a key and is
-	 * coerced into a string.
-	 * 
-	 * @param context
-	 *            The context of this evaluation.
-	 * @param base
-	 *            The bean to analyze.
-	 * @return null if base is null; otherwise Object.class.
-	 */
-	@Override
-	public Class<?> getCommonPropertyType(ELContext context, Object base) {
-		return isResolvable(base) ? Object.class : null;
-	}
-
-	/**
-	 * If the base object is not null, returns an Iterator containing the set of JavaBeans
-	 * properties available on the given object. Otherwise, returns null. The Iterator returned must
-	 * contain zero or more instances of java.beans.FeatureDescriptor. Each info object contains
-	 * information about a property in the bean, as obtained by calling the
-	 * BeanInfo.getPropertyDescriptors method. The FeatureDescriptor is initialized using the same
-	 * fields as are present in the PropertyDescriptor, with the additional required named
-	 * attributes "type" and "resolvableAtDesignTime" set as follows:
-	 * <ul>
-	 * <li>{@link ELResolver#TYPE} - The runtime type of the property, from
-	 * PropertyDescriptor.getPropertyType().</li>
-	 * <li>{@link ELResolver#RESOLVABLE_AT_DESIGN_TIME} - true.</li>
-	 * </ul>
-	 * 
-	 * @param context
-	 *            The context of this evaluation.
-	 * @param base
-	 *            The bean to analyze.
-	 * @return An Iterator containing zero or more FeatureDescriptor objects, each representing a
-	 *         property on this bean, or null if the base object is null.
-	 */
-	@Override
-	public Iterator<FeatureDescriptor> getFeatureDescriptors(ELContext context, Object base) {
-		if (isResolvable(base)) {
-			final PropertyDescriptor[] properties;
-			try {
-				properties = Introspector.getBeanInfo(base.getClass()).getPropertyDescriptors();
-			} catch (IntrospectionException e) {
-				return Collections.<FeatureDescriptor> emptyList().iterator();
-			}
-			return new Iterator<FeatureDescriptor>() {
-				int next = 0;
-
-				public boolean hasNext() {
-					return properties != null && next < properties.length;
-				}
-
-				public FeatureDescriptor next() {
-					PropertyDescriptor property = properties[next++];
-					FeatureDescriptor feature = new FeatureDescriptor();
-					feature.setDisplayName(property.getDisplayName());
-					feature.setName(property.getName());
-					feature.setShortDescription(property.getShortDescription());
-					feature.setExpert(property.isExpert());
-					feature.setHidden(property.isHidden());
-					feature.setPreferred(property.isPreferred());
-					feature.setValue(TYPE, property.getPropertyType());
-					feature.setValue(RESOLVABLE_AT_DESIGN_TIME, true);
-					return feature;
-				}
-
-				public void remove() {
-					throw new UnsupportedOperationException("cannot remove");
-				}
-			};
-		}
-		return null;
-	}
-
-	/**
-	 * If the base object is not null, returns the most general acceptable type that can be set on
-	 * this bean property. If the base is not null, the propertyResolved property of the ELContext
-	 * object must be set to true by this resolver, before returning. If this property is not true
-	 * after this method is called, the caller should ignore the return value. The provided property
-	 * will first be coerced to a String. If there is a BeanInfoProperty for this property and there
-	 * were no errors retrieving it, the propertyType of the propertyDescriptor is returned.
-	 * Otherwise, a PropertyNotFoundException is thrown.
-	 * 
-	 * @param context
-	 *            The context of this evaluation.
-	 * @param base
-	 *            The bean to analyze.
-	 * @param property
-	 *            The name of the property to analyze. Will be coerced to a String.
-	 * @return If the propertyResolved property of ELContext was set to true, then the most general
-	 *         acceptable type; otherwise undefined.
-	 * @throws NullPointerException
-	 *             if context is null
-	 * @throws PropertyNotFoundException
-	 *             if base is not null and the specified property does not exist or is not readable.
-	 * @throws ELException
-	 *             if an exception was thrown while performing the property or variable resolution.
-	 *             The thrown exception must be included as the cause property of this exception, if
-	 *             available.
-	 */
-	@Override
-	public Class<?> getType(ELContext context, Object base, Object property) {
-		if (context == null) {
-			throw new NullPointerException();
-		}
-		Class<?> result = null;
-		if (isResolvable(base)) {
-			result = toBeanProperty(base, property).getPropertyType();
-			context.setPropertyResolved(true);
-		}
-		return result;
-	}
-
-	/**
-	 * If the base object is not null, returns the current value of the given property on this bean.
-	 * If the base is not null, the propertyResolved property of the ELContext object must be set to
-	 * true by this resolver, before returning. If this property is not true after this method is
-	 * called, the caller should ignore the return value. The provided property name will first be
-	 * coerced to a String. If the property is a readable property of the base object, as per the
-	 * JavaBeans specification, then return the result of the getter call. If the getter throws an
-	 * exception, it is propagated to the caller. If the property is not found or is not readable, a
-	 * PropertyNotFoundException is thrown.
-	 * 
-	 * @param context
-	 *            The context of this evaluation.
-	 * @param base
-	 *            The bean to analyze.
-	 * @param property
-	 *            The name of the property to analyze. Will be coerced to a String.
-	 * @return If the propertyResolved property of ELContext was set to true, then the value of the
-	 *         given property. Otherwise, undefined.
-	 * @throws NullPointerException
-	 *             if context is null
-	 * @throws PropertyNotFoundException
-	 *             if base is not null and the specified property does not exist or is not readable.
-	 * @throws ELException
-	 *             if an exception was thrown while performing the property or variable resolution.
-	 *             The thrown exception must be included as the cause property of this exception, if
-	 *             available.
-	 */
-	@Override
-	public Object getValue(ELContext context, Object base, Object property) {
-		if (context == null) {
-			throw new NullPointerException();
-		}
-		Object result = null;
-		if (isResolvable(base)) {
-			Method method = toBeanProperty(base, property).getReadMethod();
-			if (method == null) {
-				throw new PropertyNotFoundException("Cannot read property " + property);
-			}
-			try {
-				result = method.invoke(base);
-			} catch (InvocationTargetException e) {
-				throw new ELException(e.getCause());
-			} catch (Exception e) {
-				throw new ELException(e);
-			}
-			context.setPropertyResolved(true);
-		}
-		return result;
-	}
-
-	/**
-	 * If the base object is not null, returns whether a call to
-	 * {@link #setValue(ELContext, Object, Object, Object)} will always fail. If the base is not
-	 * null, the propertyResolved property of the ELContext object must be set to true by this
-	 * resolver, before returning. If this property is not true after this method is called, the
-	 * caller can safely assume no value was set.
-	 * 
-	 * @param context
-	 *            The context of this evaluation.
-	 * @param base
-	 *            The bean to analyze.
-	 * @param property
-	 *            The name of the property to analyze. Will be coerced to a String.
-	 * @return If the propertyResolved property of ELContext was set to true, then true if calling
-	 *         the setValue method will always fail or false if it is possible that such a call may
-	 *         succeed; otherwise undefined.
-	 * @throws NullPointerException
-	 *             if context is null
-	 * @throws PropertyNotFoundException
-	 *             if base is not null and the specified property does not exist or is not readable.
-	 * @throws ELException
-	 *             if an exception was thrown while performing the property or variable resolution.
-	 *             The thrown exception must be included as the cause property of this exception, if
-	 *             available.
-	 */
-	@Override
-	public boolean isReadOnly(ELContext context, Object base, Object property) {
-		if (context == null) {
-			throw new NullPointerException();
-		}
-		boolean result = readOnly;
-		if (isResolvable(base)) {
-			result |= toBeanProperty(base, property).isReadOnly();
-			context.setPropertyResolved(true);
-		}
-		return result;
-	}
-
-	/**
-	 * If the base object is not null, attempts to set the value of the given property on this bean.
-	 * If the base is not null, the propertyResolved property of the ELContext object must be set to
-	 * true by this resolver, before returning. If this property is not true after this method is
-	 * called, the caller can safely assume no value was set. If this resolver was constructed in
-	 * read-only mode, this method will always throw PropertyNotWritableException. The provided
-	 * property name will first be coerced to a String. If property is a writable property of base
-	 * (as per the JavaBeans Specification), the setter method is called (passing value). If the
-	 * property exists but does not have a setter, then a PropertyNotFoundException is thrown. If
-	 * the property does not exist, a PropertyNotFoundException is thrown.
-	 * 
-	 * @param context
-	 *            The context of this evaluation.
-	 * @param base
-	 *            The bean to analyze.
-	 * @param property
-	 *            The name of the property to analyze. Will be coerced to a String.
-	 * @param value
-	 *            The value to be associated with the specified key.
-	 * @throws NullPointerException
-	 *             if context is null
-	 * @throws PropertyNotFoundException
-	 *             if base is not null and the specified property does not exist or is not readable.
-	 * @throws PropertyNotWritableException
-	 *             if this resolver was constructed in read-only mode, or if there is no setter for
-	 *             the property
-	 * @throws ELException
-	 *             if an exception was thrown while performing the property or variable resolution.
-	 *             The thrown exception must be included as the cause property of this exception, if
-	 *             available.
-	 */
-	@Override
-	public void setValue(ELContext context, Object base, Object property, Object value) {
-		if (context == null) {
-			throw new NullPointerException();
-		}
-		if (isResolvable(base)) {
-			if (readOnly) {
-				throw new PropertyNotWritableException("resolver is read-only");
-			}
-			Method method = toBeanProperty(base, property).getWriteMethod();
-			if (method == null) {
-				throw new PropertyNotWritableException("Cannot write property: " + property);
-			}
-			try {
-				method.invoke(base, value);
-			} catch (InvocationTargetException e) {
-				throw new ELException("Cannot write property: " + property, e.getCause());
-			} catch (IllegalArgumentException e) {
-				throw new ELException("Cannot write property: " + property, e);
-			} catch (IllegalAccessException e) {
-				throw new PropertyNotWritableException("Cannot write property: " + property, e);
-			}
-			context.setPropertyResolved(true);
-		}
-	}
-
-	/**
-	 * If the base object is not <code>null</code>, invoke the method, with the given parameters on
-	 * this bean. The return value from the method is returned.
-	 * 
-	 * <p>
-	 * If the base is not <code>null</code>, the <code>propertyResolved</code> property of the
-	 * <code>ELContext</code> object must be set to <code>true</code> by this resolver, before
-	 * returning. If this property is not <code>true</code> after this method is called, the caller
-	 * should ignore the return value.
-	 * </p>
-	 * 
-	 * <p>
-	 * The provided method object will first be coerced to a <code>String</code>. The methods in the
-	 * bean is then examined and an attempt will be made to select one for invocation. If no
-	 * suitable can be found, a <code>MethodNotFoundException</code> is thrown.
-	 * 
-	 * If the given paramTypes is not <code>null</code>, select the method with the given name and
-	 * parameter types.
-	 * 
-	 * Else select the method with the given name that has the same number of parameters. If there
-	 * are more than one such method, the method selection process is undefined.
-	 * 
-	 * Else select the method with the given name that takes a variable number of arguments.
-	 * 
-	 * Note the resolution for overloaded methods will likely be clarified in a future version of
-	 * the spec.
-	 * 
-	 * The provided parameters are coerced to the corresponding parameter types of the method, and
-	 * the method is then invoked.
-	 * 
-	 * @param context
-	 *            The context of this evaluation.
-	 * @param base
-	 *            The bean on which to invoke the method
-	 * @param method
-	 *            The simple name of the method to invoke. Will be coerced to a <code>String</code>.
-	 *            If method is "&lt;init&gt;"or "&lt;clinit&gt;" a MethodNotFoundException is
-	 *            thrown.
-	 * @param paramTypes
-	 *            An array of Class objects identifying the method's formal parameter types, in
-	 *            declared order. Use an empty array if the method has no parameters. Can be
-	 *            <code>null</code>, in which case the method's formal parameter types are assumed
-	 *            to be unknown.
-	 * @param params
-	 *            The parameters to pass to the method, or <code>null</code> if no parameters.
-	 * @return The result of the method invocation (<code>null</code> if the method has a
-	 *         <code>void</code> return type).
-	 * @throws MethodNotFoundException
-	 *             if no suitable method can be found.
-	 * @throws ELException
-	 *             if an exception was thrown while performing (base, method) resolution. The thrown
-	 *             exception must be included as the cause property of this exception, if available.
-	 *             If the exception thrown is an <code>InvocationTargetException</code>, extract its
-	 *             <code>cause</code> and pass it to the <code>ELException</code> constructor.
-	 * @since 2.2
-	 */
-	@Override
-	public Object invoke(ELContext context, Object base, Object method, Class<?>[] paramTypes, Object[] params) {
-		if (context == null) {
-			throw new NullPointerException();
-		}
-		Object result = null;
-		if (isResolvable(base)) {
-			if (params == null) {
-				params = new Object[0];
-			}
-			String name = method.toString();
-			ExpressionFactory factory = getExpressionFactory(context);
-			Method target = findMethod(base, name, paramTypes, params, factory);
-			if (target == null) {
-				Class<?>[] types = new Class<?>[params.length];
-				for (int i=0; i<params.length; i++) { 
-					types[i] = (params[i]!=null ? params[i].getClass():null);
-				} 
-                throw new MethodNotFoundException(
-                        String.format(
-                                "Cannot find method '%s' on bean with type='%s' with parmeter types='%s'",
-                                name, base.getClass(), Arrays.asList(types)
-                        )
-                );
-			}
-			try {
-				result = target.invoke(base, coerceParams(getExpressionFactory(context), target, params));
-			} catch (InvocationTargetException e) {
-				throw new ELException(e.getCause());
-			} catch (IllegalAccessException e) {
-				throw new ELException(e);
-			}
-			context.setPropertyResolved(true);
-		}
-		return result;
-	};
-
-	private Method findMethod(Object base, String name, Class<?>[] types, Object[] params, ExpressionFactory factory) {
-		if (types != null) {
-			try {
-				return findAccessibleMethod(base.getClass().getMethod(name, types));
-			} catch (NoSuchMethodException e) {
-				return null;
-			}
-		}
-		try {
-			return findAccessibleMethod(
-				MethodDispatcher.getPublicMethod(base, name, params, factory)
-			);
-		}
-		catch (Exception e ) {
-			return null;
-		}
-	}
-
-	/**
-	 * Lookup an expression factory used to coerce method parameters in context under key
-	 * <code>"javax.el.ExpressionFactory"</code>.
-	 * If no expression factory can be found under that key, use a default instance created with
-	 * {@link ExpressionFactory#newInstance()}.
-	 * @param context
-	 *            The context of this evaluation.
-	 * @return expression factory instance
-	 */
-	private ExpressionFactory getExpressionFactory(ELContext context) {
-		Object obj = context.getContext(ExpressionFactory.class);
-		if (obj instanceof ExpressionFactory) {
-			return (ExpressionFactory)obj;
-		}
-		if (defaultFactory == null) {
-			defaultFactory = ExpressionFactory.newInstance();
-		}
-		return defaultFactory;
-	}
-	
-	private Object[] coerceParams(ExpressionFactory factory, Method method, Object[] params) {
-		Class<?>[] types = method.getParameterTypes();
-		Object[] args = new Object[types.length];
-		
-		// fixed arity methods
-		if (!method.isVarArgs()) {
-			for (int i = 0; i < args.length; i++) {
-				Array.set(args, i, coerceValue(factory, params[i], types[i]));
-			}
-		}
-		// varArgs methods
-		else {	
-			int varArgIdx = types.length - 1;
-			
-			// handle all but the varArg parameters
-			for (int i = 0; i < varArgIdx; i++) {
-				Array.set(args, i, coerceValue(factory, params[i], types[i]));
-			}
-
-			Class<?> varargType = types[varArgIdx].getComponentType();
-			// if the param does not specify vararg
-			if (varArgIdx == params.length) {
-				args[varArgIdx] = Array.newInstance(varargType, 0);
-			}
-			// handle the varArg parameter
-			else if (params[varArgIdx] != null && !params[varArgIdx].getClass().isArray()) {
-				int length = params.length - varArgIdx;
-				args[varArgIdx] = Array.newInstance(varargType, length);
-				for (int i = 0; i < length; i++) {
-					Array.set(args[varArgIdx], i, 
-						coerceValue(factory, params[varArgIdx + i], varargType)
-					);
-				}
-			}
-			// we got the varArgs parameter as an array
-			else { 
-				Array.set(args, varArgIdx, 
-					coerceValue(factory, params[varArgIdx], types[varArgIdx])
-				);
-			} 
-		} 
-		return args;
-	}
-	
-	private Object coerceValue(ExpressionFactory factory, Object value, Class<?> type) {
-		if (type.isPrimitive() || (!type.isArray() && value != null)) {
-			value = factory.coerceToType(value, type);
-		}
-		else if (value != null && value.getClass().isArray() ) {
-			int len = Array.getLength(value);
-			Class<?> arrayType = type.getComponentType();
-			
-			Object oValue = value;
-			if (!type.isInstance(value)) { // use source array as is
-				value = Array.newInstance(arrayType, len);
-			}
-			for ( int i=0; i < len; i++ ) {
-				Array.set(value, i, 
-					coerceValue(factory, Array.get(oValue, i), arrayType)
-				);
-			}
-			
-		}
-		return value;
-	}
-	
-	/**
-	 * Test whether the given base should be resolved by this ELResolver.
-	 * 
-	 * @param base
-	 *            The bean to analyze.
-	 * @param property
-	 *            The name of the property to analyze. Will be coerced to a String.
-	 * @return base != null
-	 */
-	private final boolean isResolvable(Object base) {
-		return base != null;
-	}
-
-	/**
-	 * Lookup BeanProperty for the given (base, property) pair.
-	 * 
-	 * @param base
-	 *            The bean to analyze.
-	 * @param property
-	 *            The name of the property to analyze. Will be coerced to a String.
-	 * @return The BeanProperty representing (base, property).
-	 * @throws PropertyNotFoundException
-	 *             if no BeanProperty can be found.
-	 */
-	private final BeanProperty toBeanProperty(Object base, Object property) {
-		BeanProperties beanProperties = cache.get(base.getClass());
-		if (beanProperties == null) {
-			BeanProperties newBeanProperties = new BeanProperties(base.getClass());
-			beanProperties = cache.putIfAbsent(base.getClass(), newBeanProperties);
-			if (beanProperties == null) { // put succeeded, use new value
-				beanProperties = newBeanProperties;
-			}
-		}
-		BeanProperty beanProperty = property == null ? null : beanProperties.getBeanProperty(property.toString());
-		if (beanProperty == null) {
-			throw new PropertyNotFoundException("Could not find property " + property + " in " + base.getClass());
-		}
-		return beanProperty;
-	}
-
-	/**
-	 * This method is not part of the API, though it can be used (reflectively) by clients of this
-	 * class to remove entries from the cache when the beans are being unloaded.
-	 * 
-	 * Note: this method is present in the reference implementation, so we're adding it here to ease
-	 * migration.
-	 * 
-	 * @param classloader
-	 *            The classLoader used to load the beans.
-	 */
-	@SuppressWarnings("unused")
-	private final void purgeBeanClasses(ClassLoader loader) {
-		Iterator<Class<?>> classes = cache.keySet().iterator();
-		while (classes.hasNext()) {
-			if (loader == classes.next().getClassLoader()) {
-				classes.remove();
-			}
-		}
-	}
-	
-	/**
-	 * Dynamically dispatches methods calls.
-	 * 
-	 * Support dispatching of overloaded methods and vararg methods. Once a method
-	 * has been resolved the result will be cashed to speed up further method invocations
-	 * to the same method.
-	 */
-	static class MethodDispatcher {
-		static final private Map<Class<?>, Class<?>> autoBoxingMap = new HashMap<Class<?>, Class<?>>();
-		static {
-			autoBoxingMap.put(Short.TYPE, Short.class);
-			autoBoxingMap.put(Integer.TYPE, Integer.class);
-			autoBoxingMap.put(Long.TYPE, Long.class);
-			autoBoxingMap.put(Float.TYPE, Float.class);
-			autoBoxingMap.put(Double.TYPE, Double.class);
-			autoBoxingMap.put(Character.TYPE, Character.class);
-			autoBoxingMap.put(Byte.TYPE, Byte.class);
-			autoBoxingMap.put(Boolean.TYPE, Boolean.class);
-		}
-		static final private Map<Class<?>, Class<?>> autoUnboxingMap = new HashMap<Class<?>, Class<?>>();
-		static {
-			autoUnboxingMap.put(Short.class, Short.TYPE);
-			autoUnboxingMap.put(Integer.class, Integer.TYPE);
-			autoUnboxingMap.put(Long.class, Long.TYPE);
-			autoUnboxingMap.put(Float.class, Float.TYPE);
-			autoUnboxingMap.put(Double.class, Double.TYPE);
-			autoUnboxingMap.put(Character.class, Character.TYPE);
-			autoUnboxingMap.put(Byte.class, Byte.TYPE);
-			autoUnboxingMap.put(Boolean.class, Boolean.TYPE);
-		}
-
-		private static final ConcurrentHashMap<List<Object>,Method> methodCache = 
-				new ConcurrentHashMap<List<Object>, Method>();
-		
-		/**
-		 * Predicate decides whether parameter can be converted into a given type.
-		 */
-		static interface Predicate<P> {
-			/**
-			 * Checks whether the given parameter be converted into the specified class.
-			 * 
-			 * @param clazz Class into which the given parameter should be converted to
-			 * @param param Parameter which has to be converted
-			 * @return true if conversion is possible false otherwise
-			 */
-			public boolean match(Class<?> clazz, P param);
-		}
-
-		/**
-		 * A MethodFilter verifies whether a list of parameters are compatible with
-		 * the formal parameters of a given method. Depending on whether it is a
-		 * fixed varity method or a variable varity method the way comparison is 
-		 * done varies.
-		 */
-		static interface MethodFilter {
-			/**
-			 * Checks whether a method can be invoked with the given paerameters.
-			 * 
-			 * @param m Method to be tested with the given parameters
-			 * @param param Parameters to be checked against the given method
-			 * @param predicat The predicate used to check individual parameter
-			 * @return true if the method can be invoked with the given parameters false otherwise
-			 */
-			<P> boolean match(Method m, P[] param, Predicate<P> predicat);
-		}
-		
-		/**
-		 * Create a key used for the method cache.
-		 * 
-		 * Note: we use a list 
-		 * @param oType class one witch the method is defined
-		 * @param name Name of the method
-		 * @param pTypes Parameter types used to resolve the method
-		 * @param factory
-		 * @return immutable list used as key for the method cache
-		 */
-		private static List<Object> createCacheKey(
-			Class<?> oType, String name, Class<?>[] pTypes, ExpressionFactory factory
-		) {
-			ArrayList<Object> result = new ArrayList<Object>();
-			result.add(oType);
-			result.add(name);
-			for (Class<?> c : pTypes) {
-				result.add(c);
-			}
-			result.add(factory.getClass());
-			return Collections.unmodifiableList(result); // collection keys should be immutable
-		}
-		
-		/**
-		 * Resolve the public method matching the method name and given parameters.
-		 * 
-		 * @param obj The object on which the method gets invoked
-		 * @param name The name of the method
-		 * @param params The actual parameters passed to the method invocation
-		 * @param factory 
-		 * @return Method object if a method could be found on the given object matching the 
-		 * parameters <code>null</code> otherwise.
-		 */
-		public static Method getPublicMethod(
-				Object obj, String name, Object[] params,
-				ExpressionFactory factory
-		) {
-			Class<?> oType = obj.getClass();
-			Class<?>[] pTypes = deriveTypes(params);
-			
-			// lookup method in cache
-			List<Object> key = createCacheKey(oType, name, pTypes, factory);
-			Method method = methodCache.get(key);
-			if ( method != null ) {
-				return method;
-			}
-			
-			/* use JDK to find the method
-			 * NOTE: We will not find the method if
-			 * a) one of the parameters is <null>
-			 * b) parsing  from string does not result in the right type
-			 *    (e.g. 1 will be parsed as Long - just pondering why)
-			 */
-			try {
-				return oType.getMethod(name, pTypes);
-			} catch (NoSuchMethodException e) { } // no method found (swallow)
-
-
-			/* Phase 0: 
-			 * Identify Potentially Applicable Methods
-			 */
-			ArrayList<Method> fixArity = new ArrayList<Method>();
-			ArrayList<Method> varArgs = new ArrayList<Method>();
-			identifyCandidates(oType, name, params.length, fixArity, varArgs);
-			
-			List<Method> matched = null;
-			Predicate<Object> juelCoerce = new JuelCoercePredicat(factory);
-
-			/* Phase 1: 
-			 * Identify Matching Arity Methods Applicable by Subtyping
-			 */
-			if ( fixArity.size() != 0 ) {
-				matched = filterMethods(fixArity, pTypes, 
-					MethodFilters.FIXED_ARITY, Predicates.SUB_TYPE
-				);
-				if ( matched.size() != 0 ) {
-					return selectMostSpecific(
-						matched, MethodComparators.FIXED_ARITY, key
-					);
-				}
-	
-				/* Phase 2: 
-				 * Identify Matching Arity Methods Applicable by Method Invocation Conversion
-				 */
-				matched = filterMethods(fixArity, pTypes, 
-					MethodFilters.FIXED_ARITY, Predicates.CONVERSION
-				);
-				if ( matched.size() != 0 ) {
-					return selectMostSpecific(
-						matched, MethodComparators.FIXED_ARITY, key
-					);
-				}
-	
-				/* Phase 2*: 
-				 * Identify Matching Arity Methods Applicable by Method Invocation Conversion 
-				 * (non JVM just for JUEL)
-				 */
-				matched = filterMethods(fixArity, params, 
-					MethodFilters.FIXED_ARITY, juelCoerce
-				);
-				if ( matched.size() != 0 ) {
-					return selectMostSpecific(
-						matched, MethodComparators.FIXED_ARITY, key
-					);
-				}
-			}
-
-			/* Phase 3: 
-			 * Identify Applicable Variable Arity Methods  
-			 */
-			if( varArgs.size() != 0 ) {
-				matched = filterMethods(varArgs, pTypes, 
-					MethodFilters.VARARG_ARITY_TYPE, Predicates.CONVERSION
-				);
-				if ( matched.size() != 0 ) {
-					return selectMostSpecific(
-						matched, MethodComparators.VARARG_ARITIY, key
-					);
-				}
-	
-				/* Phase 3*: 
-				 * Identify Applicable Variable Arity Methods  
-				 * (non JVM just for JUEL)
-				 */
-				matched = filterMethods(varArgs, params, 
-						MethodFilters.VARARG_ARITY_PARAM, juelCoerce
-					);
-				if ( matched.size() != 0 ) {
-					return selectMostSpecific(
-						matched, MethodComparators.VARARG_ARITIY, key
-					);
-				}
-			}
-			
-			return null; // no matching method could be found
-		}
-		
-		/**
-		 * Returns an array containing the types (Class) of the passed object.
-		 * 
-		 * If a given object (params[i]) should be <code>null</code> the
-		 * corresponding type (Class) will be null as well! 
-		 */
-		private static Class<?>[] deriveTypes(Object[] params) {
-			Class<?>[] types = new Class<?>[params.length];
-			for (int i=0; i<params.length; i++) {
-				types[i] = ((params[i] != null) ? params[i].getClass() : null);
-			}
-			return types;
-		}
-
-		/** 
-		 * Identify Potentially Applicable Methods
-		 * 
-		 * a) The method name matches
-		 * b) The method is accessible (given as we only look at public methods)
-		 * c) For fixed arity methods the number of arguments and parameters must be equal
-		 * d) for variable arity methods the number arguments must be >= to the 
-		 *    number of parameters-1
-		 *    
-		 * @param clazz The class for which all public methods are inspected
-		 * @param methodName The name of the method which we are looking for
-		 * @param actualParamCount The number of arguments we what to pass to the method
-		 * @param fixArity List where all matching fixed arity methods are stored 
-		 * @param varArgs List where all matching variable arity methods are stored 
-		 */
-		private static void identifyCandidates(
-			final Class<?> clazz,
-			final String methodName, 
-			final int actualParamCount,
-			List<Method> fixArity, 
-			List<Method> varArgs
-		) {
-	
-			for (Method method : clazz.getMethods()) {
-				if (method.getName().equals(methodName)) {
-					int formalParamCount = method.getParameterTypes().length;
-					if (method.isVarArgs() && actualParamCount >= formalParamCount - 1) {
-						if ( method != null ) {
-							varArgs.add(method);
-						}
-					} 
-					else if (actualParamCount == formalParamCount) {
-						if ( method != null ) {
-							fixArity.add(method);
-						}
-					}
-				}
-			}
-		}
-
-		/**
-		 *  Filters the array of methods passed using the given Filterr
-		 *  
-		 * @param methods List of method to be filtered
-		 * @param params Actual parameters used (used as parameters to the filter)
-		 * @param filter The filter to  be  applied
-		 * @param predicat Predicate used by the filter
-		 * @return Methods which passed the filter
-		 */
-		private static <T> List<Method> filterMethods(
-			List<Method> methods, T[] params, 
-			MethodFilter filter, Predicate<T> predicat
-		) {
-			List<Method> result = new ArrayList<Method>();
-			for (Method method : methods) {
-				if (filter.match(method, params, predicat)) {
-					result.add(method);
-				}
-			}
-			return result;
-		}
-		
-		/**
-		 * Select the most specific method from the given list.
-		 * 
-		 * How the most specific method is defined is specified in the JVM 
-		 * specification chapter '15.12.2.5 Choosing the Most Specific Method'.
-		 * Informally one can say a method 1 is more specific then a method 2 if 
-		 * any call (combination of parameters) that can be handled by method 1 
-		 * also can handled by method 2. Thus method 1 can be removed from the 
-		 * source and the code still compiles. But if method 2 is removed then the
-		 * code would not compile anymore.
-		 *  
-		 * @param methods List of method from which the most specific is chosen
-		 * @param comparator Comparator used to compare tow methods based on how 
-		 * specific they are
-		 * @param key Key under which a method is added to the cache in case a
-		 * most specific method was found. 
-		 * @return The most specific method if there is one.
-		 */
-		private static Method selectMostSpecific(
-			List<Method> methods, Comparator<Method> comparator,
-			List<Object> key
-		) {
-			Method method = null;
-			switch (methods.size()) {
-			case 0:
-				break;
-			case 1:
-				method = methods.get(0);
-				break;
-			case 2:
-				int res = comparator.compare(methods.get(0), methods.get(1));
-				if ( res < 0 ) {
-					method = methods.get(0);
-				}
-				else if ( res > 0 ) {
-					method = methods.get(1);
-				}
-				break;
-			default:
-				Collections.sort(methods, comparator);
-				if (comparator.compare(methods.get(0), methods.get(1)) != 0) {
-					method = methods.get(0);
-				}
-			}
-			if ( method != null ) {
-				methodCache.put(key, method);
-			}
-			return method;
-		}
-		
-		public static class MethodFilters {
-			public static final MethodFilter FIXED_ARITY = new FixedArity();
-			public static final MethodFilter VARARG_ARITY_TYPE = new VarArgArityType();
-			public static final MethodFilter VARARG_ARITY_PARAM = new VarArgArityParam();
-			
-			/**
-			 * Compares a list of parameters against a fixed vaity method. This is done
-			 * by simple testing the actual parameter <code>i</code> against the 
-			 * formal parameter <code>i</code>.
-			 */
-			private static class FixedArity implements MethodFilter {
-				@Override
-				public <T> boolean match(Method method, T[] params, Predicate<T> predicat) {
-					Class<?>[] formalTypes = method.getParameterTypes();
-					for (int i = 0; i < formalTypes.length; i++) {
-						if(!predicat.match(formalTypes[i], params[i])) {
-							return false;
-						}
-					}
-					return true;
-				}
-			}
-
-			/**
-			 * Compares a list of parameters against a variable vaity method. This is done
-			 * by simple testing the actual parameter <code>i</code> against the 
-			 * formal parameter <code>i</code> up the the <code>n-1</code>. The last
-			 * formal parameter must then match all the remaining actual parmameters.
-			 */
-			private abstract static class VarArgArity implements MethodFilter{
-				
-				protected abstract boolean isArray(Object o);
-				
-				@Override
-				public <T> boolean match(Method method, T[] params, Predicate<T> predicat) {
-					Class<?>[] types = method.getParameterTypes();
-					int varArgIdx = types.length-1;
-					// test all but the vararg parameters
-					for (int i = 0; i < varArgIdx; i++) {
-						if(!predicat.match(types[i], params[i])) {
-							return false;
-						}
-					}
-					// if the param does not specify any vararg
-					if (params.length == varArgIdx) {
-						return true;
-					}
-					// test the varArg parameter
-					if (!isArray(params[varArgIdx]) ) {
-						Class<?> argVarType = types[varArgIdx].getComponentType();
-						for (int i = varArgIdx; i < params.length; i++) {
-							if (!predicat.match(argVarType, params[i])) {
-								return false;
-							}
-						}	
-					}
-					else if ( !predicat.match(types[varArgIdx], params[varArgIdx]) ) {
-						return false;
-					}
-					return true;
-				}
-			}
-		}
-		private static class VarArgArityType extends MethodFilters.VarArgArity {
-
-			@Override
-			protected boolean isArray(Object o) {
-				return ((o!=null)?((Class<?>)o).isArray():false);
-			}
-		}
-		private static class VarArgArityParam extends MethodFilters.VarArgArity {
-
-			@Override
-			protected boolean isArray(Object o) {
-				return ((o!=null)?o.getClass().isArray():false);
-			}
-		}
-
-		
-		public static class Predicates {
-			public static final Predicate<Class<?>> SUB_TYPE = new SubType();
-			public static final Predicate<Class<?>> CONVERSION = new Conversion();
-			
-			/**
-			 * Tests whether the a class (actual parameter) is a sub-type of the formal
-			 * parameter. See JVM specification '4.10 Subtyping' for details.
-			 */
-			private static class SubType implements Predicate<Class<?>> {
-				static final private Set<List<Class<?>>> pIsSuperType = new HashSet<List<Class<?>>>();
-				static final private List<Class<?>> tuple(Class<?> c1, Class<?> c2) {
-					List<Class<?>> t = new ArrayList<Class<?>>();
-					t.add(c1); t.add(c2);
-					return t;
-				}
-				static {
-					final Map<Class<?>, Class<?>> pSuperTypes = new HashMap<Class<?>, Class<?>>();
-					// sub-type definition for primitive types as defined by the JVM spec
-					pSuperTypes.put(Byte.TYPE, Byte.TYPE);
-					pSuperTypes.put(Short.TYPE, Byte.TYPE);
-					pSuperTypes.put(Integer.TYPE, Short.TYPE);
-					pSuperTypes.put(Long.TYPE, Integer.TYPE);
-					pSuperTypes.put(Float.TYPE, Long.TYPE);
-					pSuperTypes.put(Double.TYPE, Float.TYPE);
-					// build transitive closure. at runtime the test will the be a simple map-lookup
-					for (Class<?> superClass : pSuperTypes.keySet()) {
-						Class<?> subClass = pSuperTypes.get(superClass);
-						
-						Class<?> oldSubClass = null;
-						do {
-							oldSubClass = subClass;
-							pIsSuperType.add(tuple(superClass, subClass));
-							subClass = pSuperTypes.get(subClass);
-							
-						} while ( oldSubClass != subClass );
-					}
-				}
-				
-				public boolean match(Class<?> formalType, Class<?> actualType) {
-					// null matches anything
-					if ( actualType == null ) {
-						return true;
-					}
-					// formal parameter is a super type (non primitive) 
-					if (formalType.isAssignableFrom(actualType)) {
-						return true; 
-					}
-					// formal parameter is a super type (primitive) 
-					if ( pIsSuperType.contains(tuple(formalType, actualType))) {
-						return true; 
-					}
-					return false;
-				}
-			}
-			
-			/**
-			 * Tests whether the a type (actual parameter) can be converted to another
-			 * type (formal parameter) by applying either
-			 * <li>auto boxing and an optional widening reference conversion</li>
-			 * <li>un-boxing and an optional widening primitive conversion</li>    
-			 */
-			private static class Conversion extends SubType {
-				
-				public boolean match(Class<?> formalType, Class<?> actualType) {
-					// do optional boxing or un-boxing
-					
-					// null can be anything
-					if ( actualType == null ) { 
-						return true;
-					}
-					if ( ! actualType.isPrimitive() && formalType.isPrimitive() ) {
-						actualType = autoUnboxingMap.get(actualType);
-						if ( actualType == null ) { // unboxing failed
-							return false;
-						}
-					}
-					else if ( actualType.isPrimitive() && ! formalType.isPrimitive() ) {
-						actualType = autoBoxingMap.get(actualType);
-					}
-					return super.match(formalType, actualType);	 
-				}
-			}
-			
-			
-			/**
-			 * Tests whether the a type (actual parameter) can be converted to another
-			 * type (formal parameter) by applying JUELS type coerce implementation. 
-			 * 
-			 * Note: This is not part of the JVM specification and violates type savety 
-			 */
-			static class JuelCoercePredicat implements Predicate<Object> {
-				private ExpressionFactory factory;
-				JuelCoercePredicat(ExpressionFactory factory) {
-					this.factory = factory;
-				}
-				public boolean match(Class<?> formalType, Object actualParam) {
-					if (actualParam != null) { // null matches anything
-						try {
-							// if both parameters are arrays lets test the
-							// actual parameters elements against the formal
-							// parameters component type. 
-							if (actualParam != null &&
-								formalType.isArray() && 
-								actualParam.getClass().isArray() 
-							) {
-								formalType = formalType.getComponentType();
-								int len = Array.getLength(actualParam);
-								for(int i=0; i<len; i++) {
-									Object param = Array.get(actualParam, i);
-									if (!match(formalType, param)) {
-										return false;
-									}
-								}
-							}
-							else {
-								factory.coerceToType(actualParam, formalType);
-							}
-						} catch (Exception e) {
-							return false; }
-					}
-					return true;
-				}
-			}
-		}
-		
-		public static class MethodComparators {
-			public static final Comparator<Method> FIXED_ARITY = new FixedArity();
-			public static final Comparator<Method> VARARG_ARITIY = new VarArgArity();
-			
-			static boolean isAssignable(Class<?> c1, Class<?> c2) {
-				return Predicates.CONVERSION.match(c1, c2);
-			}
-
-			/**
-			 * Compares to fixed arity methods based on how specific they are.
-			 * 
-			 * See JVM specification chapter 
-			 * '15.12.2.5 Choosing the Most Specific Method'
-			 */
-			private static class FixedArity implements Comparator<Method> 	{
-				public int compare(Method m1, Method m2) {
-					Class<?>[] p1 = m1.getParameterTypes();
-					Class<?>[] p2 = m2.getParameterTypes();
-					boolean s1 = true;
-					boolean s2 = true;
-					for (int i = 0; i < p1.length; i++) {
-						s1 &= isAssignable(p1[i], p2[i]);
-						s2 &= isAssignable(p2[i], p1[i]);
-					}
-					if (s1 && !s2) {
-						return 1;
-					}
-					if (!s1 && s2) {
-						return -1;
-					}
-					return 0;
-				}
-			}
-			
-			/**
-			 * Compares to variable arity methods based on how specific they are.
-			 * 
-			 * See JVM specification chapter 
-			 * '15.12.2.5 Choosing the Most Specific Method'
-			 */
-			private static class VarArgArity implements Comparator<Method> 	{
-				public int compare(Method m1, Method m2) {
-					
-					Class<?>[] p1 = m1.getParameterTypes();
-					Class<?>[] p2 = m2.getParameterTypes();
-					int l1 = p1.length;
-					int l2 = p2.length;
-					
-					if ( l1 > l2 ) {
-						return - compare(p2, l2, p1, l1);
-					}
-					else {
-						return compare(p1, l1, p2, l2);
-					}
-				}
-				
-				private int compare(Class<?>[] p1, int l1, Class<?>[] p2, int l2 ) { 
-					boolean s1 = true;
-					boolean s2 = true;
-					
-					int len = Math.min(l1, l2)-1;
-					for (int i = 0; i < len; i++) {
-						s1 &= isAssignable(p1[i], p2[i]);
-						s2 &= isAssignable(p2[i], p1[i]);
-					}
-					
-					int last = l2-1;
-					for (int i = len; i < last; i++) {
-						Class<?> c1 = p1[len].getComponentType();
-						Class<?> c2 = p2[i];
-						s1 &= isAssignable(c1, c2);
-						s2 &= isAssignable(c2, c1);
-					}
-					
-					Class<?> c1 = p1[l1 - 1].getComponentType();
-					Class<?> c2 = p2[last].getComponentType();
-					// Autoboxing the array component types
-					if (c1.isPrimitive()) {
-						c1 = autoBoxingMap.get(c1);
-					}
-					if (c2.isPrimitive()) {
-						c2 = autoBoxingMap.get(c2);
-					}
-					// compare the array component type
-					s1 &= isAssignable(c1, c2);
-					s2 &= isAssignable(c2, c1);
-
-					if (s1 && !s2) {
-						return 1;
-					}
-					if (!s1 && s2) {
-						return -1;
-					}
-					return 0;
-				}
-			}
-		}
-	}
-	
-}
+/*
+ * Copyright 2006-2009 Odysseus Software GmbH
+ *
+ * Licensed under the Apache License, Version 2.0 (the "License");
+ * you may not use this file except in compliance with the License.
+ * You may obtain a copy of the License at
+ *
+ *     http://www.apache.org/licenses/LICENSE-2.0
+ *
+ * Unless required by applicable law or agreed to in writing, software
+ * distributed under the License is distributed on an "AS IS" BASIS,
+ * WITHOUT WARRANTIES OR CONDITIONS OF ANY KIND, either express or implied.
+ * See the License for the specific language governing permissions and
+ * limitations under the License.
+ */
+package javax.el;
+
+import java.beans.FeatureDescriptor;
+import java.beans.IntrospectionException;
+import java.beans.Introspector;
+import java.beans.PropertyDescriptor;
+import java.lang.reflect.Array;
+import java.lang.reflect.InvocationTargetException;
+import java.lang.reflect.Method;
+import java.util.ArrayList;
+import java.util.Arrays;
+import java.lang.reflect.Modifier;
+import java.util.Collections;
+import java.util.Comparator;
+import java.util.HashMap;
+import java.util.HashSet;
+import java.util.Iterator;
+import java.util.List;
+import java.util.Map;
+import java.util.Set;
+import java.util.concurrent.ConcurrentHashMap;
+
+import javax.el.BeanELResolver.MethodDispatcher.Predicates.JuelCoercePredicat;
+
+/**
+ * Defines property resolution behavior on objects using the JavaBeans component architecture. This
+ * resolver handles base objects of any type, as long as the base is not null. It accepts any object
+ * as a property, and coerces it to a string. That string is then used to find a JavaBeans compliant
+ * property on the base object. The value is accessed using JavaBeans getters and setters. This
+ * resolver can be constructed in read-only mode, which means that isReadOnly will always return
+ * true and {@link #setValue(ELContext, Object, Object, Object)} will always throw
+ * PropertyNotWritableException. ELResolvers are combined together using {@link CompositeELResolver}
+ * s, to define rich semantics for evaluating an expression. See the javadocs for {@link ELResolver}
+ * for details. Because this resolver handles base objects of any type, it should be placed near the
+ * end of a composite resolver. Otherwise, it will claim to have resolved a property before any
+ * resolvers that come after it get a chance to test if they can do so as well.
+ * 
+ * @see CompositeELResolver
+ * @see ELResolver
+ */
+public class BeanELResolver extends ELResolver {
+	protected static final class BeanProperties {
+		private final Map<String, BeanProperty> map = new HashMap<String, BeanProperty>();
+
+		public BeanProperties(Class<?> baseClass) {
+			PropertyDescriptor[] descriptors;
+			try {
+				descriptors = Introspector.getBeanInfo(baseClass).getPropertyDescriptors();
+			} catch (IntrospectionException e) {
+				throw new ELException(e);
+			}
+			for (PropertyDescriptor descriptor : descriptors) {
+				map.put(descriptor.getName(), new BeanProperty(descriptor));
+			}
+		}
+
+		public BeanProperty getBeanProperty(String property) {
+			return map.get(property);
+		}
+	}
+
+	protected static final class BeanProperty {
+		private final PropertyDescriptor descriptor;
+		
+		private Method readMethod;
+		private Method writedMethod;
+
+		public BeanProperty(PropertyDescriptor descriptor) {
+			this.descriptor = descriptor;
+		}
+
+		public Class<?> getPropertyType() {
+			return descriptor.getPropertyType();
+		}
+
+		public Method getReadMethod() {
+			if (readMethod == null) {
+				readMethod = findAccessibleMethod(descriptor.getReadMethod());
+			}
+			return readMethod;
+		}
+
+		public Method getWriteMethod() {
+			if (writedMethod == null) {
+				writedMethod = findAccessibleMethod(descriptor.getWriteMethod());
+			}
+			return writedMethod;
+		}
+
+		public boolean isReadOnly() {
+			return getWriteMethod() == null;
+		}
+	}
+
+	private static Method findPublicAccessibleMethod(Method method) {
+		if (method == null || !Modifier.isPublic(method.getModifiers())) {
+			return null;
+		}
+		if (method.isAccessible() || Modifier.isPublic(method.getDeclaringClass().getModifiers())) {
+			return method;
+		}
+		for (Class<?> cls : method.getDeclaringClass().getInterfaces()) {
+			Method mth = null;
+			try {
+				mth = findPublicAccessibleMethod(cls.getMethod(method.getName(), method.getParameterTypes()));
+				if (mth != null) {
+					return mth;
+				}
+			} catch (NoSuchMethodException ignore) {
+				// do nothing
+			}
+		}
+		Class<?> cls = method.getDeclaringClass().getSuperclass();
+		if (cls != null) {
+			Method mth = null;
+			try {
+				mth = findPublicAccessibleMethod(cls.getMethod(method.getName(), method.getParameterTypes()));
+				if (mth != null) {
+					return mth;
+				}
+			} catch (NoSuchMethodException ignore) {
+				// do nothing
+			}
+		}
+		return null;
+	}
+
+	private static Method findAccessibleMethod(Method method) {
+		Method result = findPublicAccessibleMethod(method);
+		if (result == null && method != null && Modifier.isPublic(method.getModifiers())) {
+			result = method;
+			try {
+				method.setAccessible(true);
+			} catch (SecurityException e) {
+				result = null; 
+			}
+		}
+		return result;
+	}
+
+	private final boolean readOnly;
+	private final ConcurrentHashMap<Class<?>, BeanProperties> cache;
+	
+	private ExpressionFactory defaultFactory;
+
+	/**
+	 * Creates a new read/write BeanELResolver.
+	 */
+	public BeanELResolver() {
+		this(false);
+	}
+
+	/**
+	 * Creates a new BeanELResolver whose read-only status is determined by the given parameter.
+	 */
+	public BeanELResolver(boolean readOnly) {
+		this.readOnly = readOnly;
+		this.cache = new ConcurrentHashMap<Class<?>, BeanProperties>();
+	}
+
+	/**
+	 * If the base object is not null, returns the most general type that this resolver accepts for
+	 * the property argument. Otherwise, returns null. Assuming the base is not null, this method
+	 * will always return Object.class. This is because any object is accepted as a key and is
+	 * coerced into a string.
+	 * 
+	 * @param context
+	 *            The context of this evaluation.
+	 * @param base
+	 *            The bean to analyze.
+	 * @return null if base is null; otherwise Object.class.
+	 */
+	@Override
+	public Class<?> getCommonPropertyType(ELContext context, Object base) {
+		return isResolvable(base) ? Object.class : null;
+	}
+
+	/**
+	 * If the base object is not null, returns an Iterator containing the set of JavaBeans
+	 * properties available on the given object. Otherwise, returns null. The Iterator returned must
+	 * contain zero or more instances of java.beans.FeatureDescriptor. Each info object contains
+	 * information about a property in the bean, as obtained by calling the
+	 * BeanInfo.getPropertyDescriptors method. The FeatureDescriptor is initialized using the same
+	 * fields as are present in the PropertyDescriptor, with the additional required named
+	 * attributes "type" and "resolvableAtDesignTime" set as follows:
+	 * <ul>
+	 * <li>{@link ELResolver#TYPE} - The runtime type of the property, from
+	 * PropertyDescriptor.getPropertyType().</li>
+	 * <li>{@link ELResolver#RESOLVABLE_AT_DESIGN_TIME} - true.</li>
+	 * </ul>
+	 * 
+	 * @param context
+	 *            The context of this evaluation.
+	 * @param base
+	 *            The bean to analyze.
+	 * @return An Iterator containing zero or more FeatureDescriptor objects, each representing a
+	 *         property on this bean, or null if the base object is null.
+	 */
+	@Override
+	public Iterator<FeatureDescriptor> getFeatureDescriptors(ELContext context, Object base) {
+		if (isResolvable(base)) {
+			final PropertyDescriptor[] properties;
+			try {
+				properties = Introspector.getBeanInfo(base.getClass()).getPropertyDescriptors();
+			} catch (IntrospectionException e) {
+				return Collections.<FeatureDescriptor> emptyList().iterator();
+			}
+			return new Iterator<FeatureDescriptor>() {
+				int next = 0;
+
+				public boolean hasNext() {
+					return properties != null && next < properties.length;
+				}
+
+				public FeatureDescriptor next() {
+					PropertyDescriptor property = properties[next++];
+					FeatureDescriptor feature = new FeatureDescriptor();
+					feature.setDisplayName(property.getDisplayName());
+					feature.setName(property.getName());
+					feature.setShortDescription(property.getShortDescription());
+					feature.setExpert(property.isExpert());
+					feature.setHidden(property.isHidden());
+					feature.setPreferred(property.isPreferred());
+					feature.setValue(TYPE, property.getPropertyType());
+					feature.setValue(RESOLVABLE_AT_DESIGN_TIME, true);
+					return feature;
+				}
+
+				public void remove() {
+					throw new UnsupportedOperationException("cannot remove");
+				}
+			};
+		}
+		return null;
+	}
+
+	/**
+	 * If the base object is not null, returns the most general acceptable type that can be set on
+	 * this bean property. If the base is not null, the propertyResolved property of the ELContext
+	 * object must be set to true by this resolver, before returning. If this property is not true
+	 * after this method is called, the caller should ignore the return value. The provided property
+	 * will first be coerced to a String. If there is a BeanInfoProperty for this property and there
+	 * were no errors retrieving it, the propertyType of the propertyDescriptor is returned.
+	 * Otherwise, a PropertyNotFoundException is thrown.
+	 * 
+	 * @param context
+	 *            The context of this evaluation.
+	 * @param base
+	 *            The bean to analyze.
+	 * @param property
+	 *            The name of the property to analyze. Will be coerced to a String.
+	 * @return If the propertyResolved property of ELContext was set to true, then the most general
+	 *         acceptable type; otherwise undefined.
+	 * @throws NullPointerException
+	 *             if context is null
+	 * @throws PropertyNotFoundException
+	 *             if base is not null and the specified property does not exist or is not readable.
+	 * @throws ELException
+	 *             if an exception was thrown while performing the property or variable resolution.
+	 *             The thrown exception must be included as the cause property of this exception, if
+	 *             available.
+	 */
+	@Override
+	public Class<?> getType(ELContext context, Object base, Object property) {
+		if (context == null) {
+			throw new NullPointerException();
+		}
+		Class<?> result = null;
+		if (isResolvable(base)) {
+			result = toBeanProperty(base, property).getPropertyType();
+			context.setPropertyResolved(true);
+		}
+		return result;
+	}
+
+	/**
+	 * If the base object is not null, returns the current value of the given property on this bean.
+	 * If the base is not null, the propertyResolved property of the ELContext object must be set to
+	 * true by this resolver, before returning. If this property is not true after this method is
+	 * called, the caller should ignore the return value. The provided property name will first be
+	 * coerced to a String. If the property is a readable property of the base object, as per the
+	 * JavaBeans specification, then return the result of the getter call. If the getter throws an
+	 * exception, it is propagated to the caller. If the property is not found or is not readable, a
+	 * PropertyNotFoundException is thrown.
+	 * 
+	 * @param context
+	 *            The context of this evaluation.
+	 * @param base
+	 *            The bean to analyze.
+	 * @param property
+	 *            The name of the property to analyze. Will be coerced to a String.
+	 * @return If the propertyResolved property of ELContext was set to true, then the value of the
+	 *         given property. Otherwise, undefined.
+	 * @throws NullPointerException
+	 *             if context is null
+	 * @throws PropertyNotFoundException
+	 *             if base is not null and the specified property does not exist or is not readable.
+	 * @throws ELException
+	 *             if an exception was thrown while performing the property or variable resolution.
+	 *             The thrown exception must be included as the cause property of this exception, if
+	 *             available.
+	 */
+	@Override
+	public Object getValue(ELContext context, Object base, Object property) {
+		if (context == null) {
+			throw new NullPointerException();
+		}
+		Object result = null;
+		if (isResolvable(base)) {
+			Method method = toBeanProperty(base, property).getReadMethod();
+			if (method == null) {
+				throw new PropertyNotFoundException("Cannot read property " + property);
+			}
+			try {
+				result = method.invoke(base);
+			} catch (InvocationTargetException e) {
+				throw new ELException(e.getCause());
+			} catch (Exception e) {
+				throw new ELException(e);
+			}
+			context.setPropertyResolved(true);
+		}
+		return result;
+	}
+
+	/**
+	 * If the base object is not null, returns whether a call to
+	 * {@link #setValue(ELContext, Object, Object, Object)} will always fail. If the base is not
+	 * null, the propertyResolved property of the ELContext object must be set to true by this
+	 * resolver, before returning. If this property is not true after this method is called, the
+	 * caller can safely assume no value was set.
+	 * 
+	 * @param context
+	 *            The context of this evaluation.
+	 * @param base
+	 *            The bean to analyze.
+	 * @param property
+	 *            The name of the property to analyze. Will be coerced to a String.
+	 * @return If the propertyResolved property of ELContext was set to true, then true if calling
+	 *         the setValue method will always fail or false if it is possible that such a call may
+	 *         succeed; otherwise undefined.
+	 * @throws NullPointerException
+	 *             if context is null
+	 * @throws PropertyNotFoundException
+	 *             if base is not null and the specified property does not exist or is not readable.
+	 * @throws ELException
+	 *             if an exception was thrown while performing the property or variable resolution.
+	 *             The thrown exception must be included as the cause property of this exception, if
+	 *             available.
+	 */
+	@Override
+	public boolean isReadOnly(ELContext context, Object base, Object property) {
+		if (context == null) {
+			throw new NullPointerException();
+		}
+		boolean result = readOnly;
+		if (isResolvable(base)) {
+			result |= toBeanProperty(base, property).isReadOnly();
+			context.setPropertyResolved(true);
+		}
+		return result;
+	}
+
+	/**
+	 * If the base object is not null, attempts to set the value of the given property on this bean.
+	 * If the base is not null, the propertyResolved property of the ELContext object must be set to
+	 * true by this resolver, before returning. If this property is not true after this method is
+	 * called, the caller can safely assume no value was set. If this resolver was constructed in
+	 * read-only mode, this method will always throw PropertyNotWritableException. The provided
+	 * property name will first be coerced to a String. If property is a writable property of base
+	 * (as per the JavaBeans Specification), the setter method is called (passing value). If the
+	 * property exists but does not have a setter, then a PropertyNotFoundException is thrown. If
+	 * the property does not exist, a PropertyNotFoundException is thrown.
+	 * 
+	 * @param context
+	 *            The context of this evaluation.
+	 * @param base
+	 *            The bean to analyze.
+	 * @param property
+	 *            The name of the property to analyze. Will be coerced to a String.
+	 * @param value
+	 *            The value to be associated with the specified key.
+	 * @throws NullPointerException
+	 *             if context is null
+	 * @throws PropertyNotFoundException
+	 *             if base is not null and the specified property does not exist or is not readable.
+	 * @throws PropertyNotWritableException
+	 *             if this resolver was constructed in read-only mode, or if there is no setter for
+	 *             the property
+	 * @throws ELException
+	 *             if an exception was thrown while performing the property or variable resolution.
+	 *             The thrown exception must be included as the cause property of this exception, if
+	 *             available.
+	 */
+	@Override
+	public void setValue(ELContext context, Object base, Object property, Object value) {
+		if (context == null) {
+			throw new NullPointerException();
+		}
+		if (isResolvable(base)) {
+			if (readOnly) {
+				throw new PropertyNotWritableException("resolver is read-only");
+			}
+			Method method = toBeanProperty(base, property).getWriteMethod();
+			if (method == null) {
+				throw new PropertyNotWritableException("Cannot write property: " + property);
+			}
+			try {
+				method.invoke(base, value);
+			} catch (InvocationTargetException e) {
+				throw new ELException("Cannot write property: " + property, e.getCause());
+			} catch (IllegalArgumentException e) {
+				throw new ELException("Cannot write property: " + property, e);
+			} catch (IllegalAccessException e) {
+				throw new PropertyNotWritableException("Cannot write property: " + property, e);
+			}
+			context.setPropertyResolved(true);
+		}
+	}
+
+	/**
+	 * If the base object is not <code>null</code>, invoke the method, with the given parameters on
+	 * this bean. The return value from the method is returned.
+	 * 
+	 * <p>
+	 * If the base is not <code>null</code>, the <code>propertyResolved</code> property of the
+	 * <code>ELContext</code> object must be set to <code>true</code> by this resolver, before
+	 * returning. If this property is not <code>true</code> after this method is called, the caller
+	 * should ignore the return value.
+	 * </p>
+	 * 
+	 * <p>
+	 * The provided method object will first be coerced to a <code>String</code>. The methods in the
+	 * bean is then examined and an attempt will be made to select one for invocation. If no
+	 * suitable can be found, a <code>MethodNotFoundException</code> is thrown.
+	 * 
+	 * If the given paramTypes is not <code>null</code>, select the method with the given name and
+	 * parameter types.
+	 * 
+	 * Else select the method with the given name that has the same number of parameters. If there
+	 * are more than one such method, the method selection process is undefined.
+	 * 
+	 * Else select the method with the given name that takes a variable number of arguments.
+	 * 
+	 * Note the resolution for overloaded methods will likely be clarified in a future version of
+	 * the spec.
+	 * 
+	 * The provided parameters are coerced to the corresponding parameter types of the method, and
+	 * the method is then invoked.
+	 * 
+	 * @param context
+	 *            The context of this evaluation.
+	 * @param base
+	 *            The bean on which to invoke the method
+	 * @param method
+	 *            The simple name of the method to invoke. Will be coerced to a <code>String</code>.
+	 *            If method is "&lt;init&gt;"or "&lt;clinit&gt;" a MethodNotFoundException is
+	 *            thrown.
+	 * @param paramTypes
+	 *            An array of Class objects identifying the method's formal parameter types, in
+	 *            declared order. Use an empty array if the method has no parameters. Can be
+	 *            <code>null</code>, in which case the method's formal parameter types are assumed
+	 *            to be unknown.
+	 * @param params
+	 *            The parameters to pass to the method, or <code>null</code> if no parameters.
+	 * @return The result of the method invocation (<code>null</code> if the method has a
+	 *         <code>void</code> return type).
+	 * @throws MethodNotFoundException
+	 *             if no suitable method can be found.
+	 * @throws ELException
+	 *             if an exception was thrown while performing (base, method) resolution. The thrown
+	 *             exception must be included as the cause property of this exception, if available.
+	 *             If the exception thrown is an <code>InvocationTargetException</code>, extract its
+	 *             <code>cause</code> and pass it to the <code>ELException</code> constructor.
+	 * @since 2.2
+	 */
+	@Override
+	public Object invoke(ELContext context, Object base, Object method, Class<?>[] paramTypes, Object[] params) {
+		if (context == null) {
+			throw new NullPointerException();
+		}
+		Object result = null;
+		if (isResolvable(base)) {
+			if (params == null) {
+				params = new Object[0];
+			}
+			String name = method.toString();
+			ExpressionFactory factory = getExpressionFactory(context);
+			Method target = findMethod(base, name, paramTypes, params, factory);
+			if (target == null) {
+				Class<?>[] types = new Class<?>[params.length];
+				for (int i=0; i<params.length; i++) { 
+					types[i] = (params[i]!=null ? params[i].getClass():null);
+				} 
+                throw new MethodNotFoundException(
+                        String.format(
+                                "Cannot find method '%s' on bean with type='%s' with parmeter types='%s'",
+                                name, base.getClass(), Arrays.asList(types)
+                        )
+                );
+			}
+			try {
+				result = target.invoke(base, coerceParams(getExpressionFactory(context), target, params));
+			} catch (InvocationTargetException e) {
+				throw new ELException(e.getCause());
+			} catch (IllegalAccessException e) {
+				throw new ELException(e);
+			}
+			context.setPropertyResolved(true);
+		}
+		return result;
+	};
+
+	private Method findMethod(Object base, String name, Class<?>[] types, Object[] params, ExpressionFactory factory) {
+		if (types != null) {
+			try {
+				return findAccessibleMethod(base.getClass().getMethod(name, types));
+			} catch (NoSuchMethodException e) {
+				return null;
+			}
+		}
+		try {
+			return findAccessibleMethod(
+				MethodDispatcher.getPublicMethod(base, name, params, factory)
+			);
+		}
+		catch (Exception e ) {
+			return null;
+		}
+	}
+
+	/**
+	 * Lookup an expression factory used to coerce method parameters in context under key
+	 * <code>"javax.el.ExpressionFactory"</code>.
+	 * If no expression factory can be found under that key, use a default instance created with
+	 * {@link ExpressionFactory#newInstance()}.
+	 * @param context
+	 *            The context of this evaluation.
+	 * @return expression factory instance
+	 */
+	private ExpressionFactory getExpressionFactory(ELContext context) {
+		Object obj = context.getContext(ExpressionFactory.class);
+		if (obj instanceof ExpressionFactory) {
+			return (ExpressionFactory)obj;
+		}
+		if (defaultFactory == null) {
+			defaultFactory = ExpressionFactory.newInstance();
+		}
+		return defaultFactory;
+	}
+	
+	private Object[] coerceParams(ExpressionFactory factory, Method method, Object[] params) {
+		Class<?>[] types = method.getParameterTypes();
+		Object[] args = new Object[types.length];
+		
+		// fixed arity methods
+		if (!method.isVarArgs()) {
+			for (int i = 0; i < args.length; i++) {
+				Array.set(args, i, coerceValue(factory, params[i], types[i]));
+			}
+		}
+		// varArgs methods
+		else {	
+			int varArgIdx = types.length - 1;
+			
+			// handle all but the varArg parameters
+			for (int i = 0; i < varArgIdx; i++) {
+				Array.set(args, i, coerceValue(factory, params[i], types[i]));
+			}
+
+			Class<?> varargType = types[varArgIdx].getComponentType();
+			// if the param does not specify vararg
+			if (varArgIdx == params.length) {
+				args[varArgIdx] = Array.newInstance(varargType, 0);
+			}
+			// handle the varArg parameter
+			else if (params[varArgIdx] != null && !params[varArgIdx].getClass().isArray()) {
+				int length = params.length - varArgIdx;
+				args[varArgIdx] = Array.newInstance(varargType, length);
+				for (int i = 0; i < length; i++) {
+					Array.set(args[varArgIdx], i, 
+						coerceValue(factory, params[varArgIdx + i], varargType)
+					);
+				}
+			}
+			// we got the varArgs parameter as an array
+			else { 
+				Array.set(args, varArgIdx, 
+					coerceValue(factory, params[varArgIdx], types[varArgIdx])
+				);
+			} 
+		} 
+		return args;
+	}
+	
+	private Object coerceValue(ExpressionFactory factory, Object value, Class<?> type) {
+		if (type.isPrimitive() || (!type.isArray() && value != null)) {
+			value = factory.coerceToType(value, type);
+		}
+		else if (value != null && value.getClass().isArray() ) {
+			int len = Array.getLength(value);
+			Class<?> arrayType = type.getComponentType();
+			
+			Object oValue = value;
+			if (!type.isInstance(value)) { // use source array as is
+				value = Array.newInstance(arrayType, len);
+			}
+			for ( int i=0; i < len; i++ ) {
+				Array.set(value, i, 
+					coerceValue(factory, Array.get(oValue, i), arrayType)
+				);
+			}
+			
+		}
+		return value;
+	}
+	
+	/**
+	 * Test whether the given base should be resolved by this ELResolver.
+	 * 
+	 * @param base
+	 *            The bean to analyze.
+	 * @param property
+	 *            The name of the property to analyze. Will be coerced to a String.
+	 * @return base != null
+	 */
+	private final boolean isResolvable(Object base) {
+		return base != null;
+	}
+
+	/**
+	 * Lookup BeanProperty for the given (base, property) pair.
+	 * 
+	 * @param base
+	 *            The bean to analyze.
+	 * @param property
+	 *            The name of the property to analyze. Will be coerced to a String.
+	 * @return The BeanProperty representing (base, property).
+	 * @throws PropertyNotFoundException
+	 *             if no BeanProperty can be found.
+	 */
+	private final BeanProperty toBeanProperty(Object base, Object property) {
+		BeanProperties beanProperties = cache.get(base.getClass());
+		if (beanProperties == null) {
+			BeanProperties newBeanProperties = new BeanProperties(base.getClass());
+			beanProperties = cache.putIfAbsent(base.getClass(), newBeanProperties);
+			if (beanProperties == null) { // put succeeded, use new value
+				beanProperties = newBeanProperties;
+			}
+		}
+		BeanProperty beanProperty = property == null ? null : beanProperties.getBeanProperty(property.toString());
+		if (beanProperty == null) {
+			throw new PropertyNotFoundException("Could not find property " + property + " in " + base.getClass());
+		}
+		return beanProperty;
+	}
+
+	/**
+	 * This method is not part of the API, though it can be used (reflectively) by clients of this
+	 * class to remove entries from the cache when the beans are being unloaded.
+	 * 
+	 * Note: this method is present in the reference implementation, so we're adding it here to ease
+	 * migration.
+	 * 
+	 * @param classloader
+	 *            The classLoader used to load the beans.
+	 */
+	@SuppressWarnings("unused")
+	private final void purgeBeanClasses(ClassLoader loader) {
+		Iterator<Class<?>> classes = cache.keySet().iterator();
+		while (classes.hasNext()) {
+			if (loader == classes.next().getClassLoader()) {
+				classes.remove();
+			}
+		}
+	}
+	
+	/**
+	 * Dynamically dispatches methods calls.
+	 * 
+	 * Support dispatching of overloaded methods and vararg methods. Once a method
+	 * has been resolved the result will be cashed to speed up further method invocations
+	 * to the same method.
+	 */
+	static class MethodDispatcher {
+		static final private Map<Class<?>, Class<?>> autoBoxingMap = new HashMap<Class<?>, Class<?>>();
+		static {
+			autoBoxingMap.put(Short.TYPE, Short.class);
+			autoBoxingMap.put(Integer.TYPE, Integer.class);
+			autoBoxingMap.put(Long.TYPE, Long.class);
+			autoBoxingMap.put(Float.TYPE, Float.class);
+			autoBoxingMap.put(Double.TYPE, Double.class);
+			autoBoxingMap.put(Character.TYPE, Character.class);
+			autoBoxingMap.put(Byte.TYPE, Byte.class);
+			autoBoxingMap.put(Boolean.TYPE, Boolean.class);
+		}
+		static final private Map<Class<?>, Class<?>> autoUnboxingMap = new HashMap<Class<?>, Class<?>>();
+		static {
+			autoUnboxingMap.put(Short.class, Short.TYPE);
+			autoUnboxingMap.put(Integer.class, Integer.TYPE);
+			autoUnboxingMap.put(Long.class, Long.TYPE);
+			autoUnboxingMap.put(Float.class, Float.TYPE);
+			autoUnboxingMap.put(Double.class, Double.TYPE);
+			autoUnboxingMap.put(Character.class, Character.TYPE);
+			autoUnboxingMap.put(Byte.class, Byte.TYPE);
+			autoUnboxingMap.put(Boolean.class, Boolean.TYPE);
+		}
+
+		private static final ConcurrentHashMap<List<Object>,Method> methodCache = 
+				new ConcurrentHashMap<List<Object>, Method>();
+		
+		/**
+		 * Predicate decides whether parameter can be converted into a given type.
+		 */
+		static interface Predicate<P> {
+			/**
+			 * Checks whether the given parameter be converted into the specified class.
+			 * 
+			 * @param clazz Class into which the given parameter should be converted to
+			 * @param param Parameter which has to be converted
+			 * @return true if conversion is possible false otherwise
+			 */
+			public boolean match(Class<?> clazz, P param);
+		}
+
+		/**
+		 * A MethodFilter verifies whether a list of parameters are compatible with
+		 * the formal parameters of a given method. Depending on whether it is a
+		 * fixed varity method or a variable varity method the way comparison is 
+		 * done varies.
+		 */
+		static interface MethodFilter {
+			/**
+			 * Checks whether a method can be invoked with the given paerameters.
+			 * 
+			 * @param m Method to be tested with the given parameters
+			 * @param param Parameters to be checked against the given method
+			 * @param predicat The predicate used to check individual parameter
+			 * @return true if the method can be invoked with the given parameters false otherwise
+			 */
+			<P> boolean match(Method m, P[] param, Predicate<P> predicat);
+		}
+		
+		/**
+		 * Create a key used for the method cache.
+		 * 
+		 * Note: we use a list 
+		 * @param oType class one witch the method is defined
+		 * @param name Name of the method
+		 * @param pTypes Parameter types used to resolve the method
+		 * @param factory
+		 * @return immutable list used as key for the method cache
+		 */
+		private static List<Object> createCacheKey(
+			Class<?> oType, String name, Class<?>[] pTypes, ExpressionFactory factory
+		) {
+			ArrayList<Object> result = new ArrayList<Object>();
+			result.add(oType);
+			result.add(name);
+			for (Class<?> c : pTypes) {
+				result.add(c);
+			}
+			result.add(factory.getClass());
+			return Collections.unmodifiableList(result); // collection keys should be immutable
+		}
+		
+		/**
+		 * Resolve the public method matching the method name and given parameters.
+		 * 
+		 * @param obj The object on which the method gets invoked
+		 * @param name The name of the method
+		 * @param params The actual parameters passed to the method invocation
+		 * @param factory 
+		 * @return Method object if a method could be found on the given object matching the 
+		 * parameters <code>null</code> otherwise.
+		 */
+		public static Method getPublicMethod(
+				Object obj, String name, Object[] params,
+				ExpressionFactory factory
+		) {
+			Class<?> oType = obj.getClass();
+			Class<?>[] pTypes = deriveTypes(params);
+			
+			// lookup method in cache
+			List<Object> key = createCacheKey(oType, name, pTypes, factory);
+			Method method = methodCache.get(key);
+			if ( method != null ) {
+				return method;
+			}
+			
+			/* use JDK to find the method
+			 * NOTE: We will not find the method if
+			 * a) one of the parameters is <null>
+			 * b) parsing  from string does not result in the right type
+			 *    (e.g. 1 will be parsed as Long - just pondering why)
+			 */
+			try {
+				return oType.getMethod(name, pTypes);
+			} catch (NoSuchMethodException e) { } // no method found (swallow)
+
+
+			/* Phase 0: 
+			 * Identify Potentially Applicable Methods
+			 */
+			ArrayList<Method> fixArity = new ArrayList<Method>();
+			ArrayList<Method> varArgs = new ArrayList<Method>();
+			identifyCandidates(oType, name, params.length, fixArity, varArgs);
+			
+			List<Method> matched = null;
+			Predicate<Object> juelCoerce = new JuelCoercePredicat(factory);
+
+			/* Phase 1: 
+			 * Identify Matching Arity Methods Applicable by Subtyping
+			 */
+			if ( fixArity.size() != 0 ) {
+				matched = filterMethods(fixArity, pTypes, 
+					MethodFilters.FIXED_ARITY, Predicates.SUB_TYPE
+				);
+				if ( matched.size() != 0 ) {
+					return selectMostSpecific(
+						matched, MethodComparators.FIXED_ARITY, key
+					);
+				}
+	
+				/* Phase 2: 
+				 * Identify Matching Arity Methods Applicable by Method Invocation Conversion
+				 */
+				matched = filterMethods(fixArity, pTypes, 
+					MethodFilters.FIXED_ARITY, Predicates.CONVERSION
+				);
+				if ( matched.size() != 0 ) {
+					return selectMostSpecific(
+						matched, MethodComparators.FIXED_ARITY, key
+					);
+				}
+	
+				/* Phase 2*: 
+				 * Identify Matching Arity Methods Applicable by Method Invocation Conversion 
+				 * (non JVM just for JUEL)
+				 */
+				matched = filterMethods(fixArity, params, 
+					MethodFilters.FIXED_ARITY, juelCoerce
+				);
+				if ( matched.size() != 0 ) {
+					return selectMostSpecific(
+						matched, MethodComparators.FIXED_ARITY, key
+					);
+				}
+			}
+
+			/* Phase 3: 
+			 * Identify Applicable Variable Arity Methods  
+			 */
+			if( varArgs.size() != 0 ) {
+				matched = filterMethods(varArgs, pTypes, 
+					MethodFilters.VARARG_ARITY_TYPE, Predicates.CONVERSION
+				);
+				if ( matched.size() != 0 ) {
+					return selectMostSpecific(
+						matched, MethodComparators.VARARG_ARITIY, key
+					);
+				}
+	
+				/* Phase 3*: 
+				 * Identify Applicable Variable Arity Methods  
+				 * (non JVM just for JUEL)
+				 */
+				matched = filterMethods(varArgs, params, 
+						MethodFilters.VARARG_ARITY_PARAM, juelCoerce
+					);
+				if ( matched.size() != 0 ) {
+					return selectMostSpecific(
+						matched, MethodComparators.VARARG_ARITIY, key
+					);
+				}
+			}
+			
+			return null; // no matching method could be found
+		}
+		
+		/**
+		 * Returns an array containing the types (Class) of the passed object.
+		 * 
+		 * If a given object (params[i]) should be <code>null</code> the
+		 * corresponding type (Class) will be null as well! 
+		 */
+		private static Class<?>[] deriveTypes(Object[] params) {
+			Class<?>[] types = new Class<?>[params.length];
+			for (int i=0; i<params.length; i++) {
+				types[i] = ((params[i] != null) ? params[i].getClass() : null);
+			}
+			return types;
+		}
+
+		/** 
+		 * Identify Potentially Applicable Methods
+		 * 
+		 * a) The method name matches
+		 * b) The method is accessible (given as we only look at public methods)
+		 * c) For fixed arity methods the number of arguments and parameters must be equal
+		 * d) for variable arity methods the number arguments must be >= to the 
+		 *    number of parameters-1
+		 *    
+		 * @param clazz The class for which all public methods are inspected
+		 * @param methodName The name of the method which we are looking for
+		 * @param actualParamCount The number of arguments we what to pass to the method
+		 * @param fixArity List where all matching fixed arity methods are stored 
+		 * @param varArgs List where all matching variable arity methods are stored 
+		 */
+		private static void identifyCandidates(
+			final Class<?> clazz,
+			final String methodName, 
+			final int actualParamCount,
+			List<Method> fixArity, 
+			List<Method> varArgs
+		) {
+	
+			for (Method method : clazz.getMethods()) {
+				if (method.getName().equals(methodName)) {
+					int formalParamCount = method.getParameterTypes().length;
+					if (method.isVarArgs() && actualParamCount >= formalParamCount - 1) {
+						if ( method != null ) {
+							varArgs.add(method);
+						}
+					} 
+					else if (actualParamCount == formalParamCount) {
+						if ( method != null ) {
+							fixArity.add(method);
+						}
+					}
+				}
+			}
+		}
+
+		/**
+		 *  Filters the array of methods passed using the given Filterr
+		 *  
+		 * @param methods List of method to be filtered
+		 * @param params Actual parameters used (used as parameters to the filter)
+		 * @param filter The filter to  be  applied
+		 * @param predicat Predicate used by the filter
+		 * @return Methods which passed the filter
+		 */
+		private static <T> List<Method> filterMethods(
+			List<Method> methods, T[] params, 
+			MethodFilter filter, Predicate<T> predicat
+		) {
+			List<Method> result = new ArrayList<Method>();
+			for (Method method : methods) {
+				if (filter.match(method, params, predicat)) {
+					result.add(method);
+				}
+			}
+			return result;
+		}
+		
+		/**
+		 * Select the most specific method from the given list.
+		 * 
+		 * How the most specific method is defined is specified in the JVM 
+		 * specification chapter '15.12.2.5 Choosing the Most Specific Method'.
+		 * Informally one can say a method 1 is more specific then a method 2 if 
+		 * any call (combination of parameters) that can be handled by method 1 
+		 * also can handled by method 2. Thus method 1 can be removed from the 
+		 * source and the code still compiles. But if method 2 is removed then the
+		 * code would not compile anymore.
+		 *  
+		 * @param methods List of method from which the most specific is chosen
+		 * @param comparator Comparator used to compare tow methods based on how 
+		 * specific they are
+		 * @param key Key under which a method is added to the cache in case a
+		 * most specific method was found. 
+		 * @return The most specific method if there is one.
+		 */
+		private static Method selectMostSpecific(
+			List<Method> methods, Comparator<Method> comparator,
+			List<Object> key
+		) {
+			Method method = null;
+			switch (methods.size()) {
+			case 0:
+				break;
+			case 1:
+				method = methods.get(0);
+				break;
+			case 2:
+				int res = comparator.compare(methods.get(0), methods.get(1));
+				if ( res < 0 ) {
+					method = methods.get(0);
+				}
+				else if ( res > 0 ) {
+					method = methods.get(1);
+				}
+				break;
+			default:
+				Collections.sort(methods, comparator);
+				if (comparator.compare(methods.get(0), methods.get(1)) != 0) {
+					method = methods.get(0);
+				}
+			}
+			if ( method != null ) {
+				methodCache.put(key, method);
+			}
+			return method;
+		}
+		
+		public static class MethodFilters {
+			public static final MethodFilter FIXED_ARITY = new FixedArity();
+			public static final MethodFilter VARARG_ARITY_TYPE = new VarArgArityType();
+			public static final MethodFilter VARARG_ARITY_PARAM = new VarArgArityParam();
+			
+			/**
+			 * Compares a list of parameters against a fixed vaity method. This is done
+			 * by simple testing the actual parameter <code>i</code> against the 
+			 * formal parameter <code>i</code>.
+			 */
+			private static class FixedArity implements MethodFilter {
+				public <T> boolean match(Method method, T[] params, Predicate<T> predicat) {
+					Class<?>[] formalTypes = method.getParameterTypes();
+					for (int i = 0; i < formalTypes.length; i++) {
+						if(!predicat.match(formalTypes[i], params[i])) {
+							return false;
+						}
+					}
+					return true;
+				}
+			}
+
+			/**
+			 * Compares a list of parameters against a variable vaity method. This is done
+			 * by simple testing the actual parameter <code>i</code> against the 
+			 * formal parameter <code>i</code> up the the <code>n-1</code>. The last
+			 * formal parameter must then match all the remaining actual parmameters.
+			 */
+			private abstract static class VarArgArity implements MethodFilter{
+				
+				protected abstract boolean isArray(Object o);
+				
+				public <T> boolean match(Method method, T[] params, Predicate<T> predicat) {
+					Class<?>[] types = method.getParameterTypes();
+					int varArgIdx = types.length-1;
+					// test all but the vararg parameters
+					for (int i = 0; i < varArgIdx; i++) {
+						if(!predicat.match(types[i], params[i])) {
+							return false;
+						}
+					}
+					// if the param does not specify any vararg
+					if (params.length == varArgIdx) {
+						return true;
+					}
+					// test the varArg parameter
+					if (!isArray(params[varArgIdx]) ) {
+						Class<?> argVarType = types[varArgIdx].getComponentType();
+						for (int i = varArgIdx; i < params.length; i++) {
+							if (!predicat.match(argVarType, params[i])) {
+								return false;
+							}
+						}	
+					}
+					else if ( !predicat.match(types[varArgIdx], params[varArgIdx]) ) {
+						return false;
+					}
+					return true;
+				}
+			}
+		}
+		private static class VarArgArityType extends MethodFilters.VarArgArity {
+
+			@Override
+			protected boolean isArray(Object o) {
+				return ((o!=null)?((Class<?>)o).isArray():false);
+			}
+		}
+		private static class VarArgArityParam extends MethodFilters.VarArgArity {
+
+			@Override
+			protected boolean isArray(Object o) {
+				return ((o!=null)?o.getClass().isArray():false);
+			}
+		}
+
+		
+		public static class Predicates {
+			public static final Predicate<Class<?>> SUB_TYPE = new SubType();
+			public static final Predicate<Class<?>> CONVERSION = new Conversion();
+			
+			/**
+			 * Tests whether the a class (actual parameter) is a sub-type of the formal
+			 * parameter. See JVM specification '4.10 Subtyping' for details.
+			 */
+			private static class SubType implements Predicate<Class<?>> {
+				static final private Set<List<Class<?>>> pIsSuperType = new HashSet<List<Class<?>>>();
+				static final private List<Class<?>> tuple(Class<?> c1, Class<?> c2) {
+					List<Class<?>> t = new ArrayList<Class<?>>();
+					t.add(c1); t.add(c2);
+					return t;
+				}
+				static {
+					final Map<Class<?>, Class<?>> pSuperTypes = new HashMap<Class<?>, Class<?>>();
+					// sub-type definition for primitive types as defined by the JVM spec
+					pSuperTypes.put(Byte.TYPE, Byte.TYPE);
+					pSuperTypes.put(Short.TYPE, Byte.TYPE);
+					pSuperTypes.put(Integer.TYPE, Short.TYPE);
+					pSuperTypes.put(Long.TYPE, Integer.TYPE);
+					pSuperTypes.put(Float.TYPE, Long.TYPE);
+					pSuperTypes.put(Double.TYPE, Float.TYPE);
+					// build transitive closure. at runtime the test will the be a simple map-lookup
+					for (Class<?> superClass : pSuperTypes.keySet()) {
+						Class<?> subClass = pSuperTypes.get(superClass);
+						
+						Class<?> oldSubClass = null;
+						do {
+							oldSubClass = subClass;
+							pIsSuperType.add(tuple(superClass, subClass));
+							subClass = pSuperTypes.get(subClass);
+							
+						} while ( oldSubClass != subClass );
+					}
+				}
+				
+				public boolean match(Class<?> formalType, Class<?> actualType) {
+					// null matches anything
+					if ( actualType == null ) {
+						return true;
+					}
+					// formal parameter is a super type (non primitive) 
+					if (formalType.isAssignableFrom(actualType)) {
+						return true; 
+					}
+					// formal parameter is a super type (primitive) 
+					if ( pIsSuperType.contains(tuple(formalType, actualType))) {
+						return true; 
+					}
+					return false;
+				}
+			}
+			
+			/**
+			 * Tests whether the a type (actual parameter) can be converted to another
+			 * type (formal parameter) by applying either
+			 * <li>auto boxing and an optional widening reference conversion</li>
+			 * <li>un-boxing and an optional widening primitive conversion</li>    
+			 */
+			private static class Conversion extends SubType {
+				
+				public boolean match(Class<?> formalType, Class<?> actualType) {
+					// do optional boxing or un-boxing
+					
+					// null can be anything
+					if ( actualType == null ) { 
+						return true;
+					}
+					if ( ! actualType.isPrimitive() && formalType.isPrimitive() ) {
+						actualType = autoUnboxingMap.get(actualType);
+						if ( actualType == null ) { // unboxing failed
+							return false;
+						}
+					}
+					else if ( actualType.isPrimitive() && ! formalType.isPrimitive() ) {
+						actualType = autoBoxingMap.get(actualType);
+					}
+					return super.match(formalType, actualType);	 
+				}
+			}
+			
+			
+			/**
+			 * Tests whether the a type (actual parameter) can be converted to another
+			 * type (formal parameter) by applying JUELS type coerce implementation. 
+			 * 
+			 * Note: This is not part of the JVM specification and violates type savety 
+			 */
+			static class JuelCoercePredicat implements Predicate<Object> {
+				private ExpressionFactory factory;
+				JuelCoercePredicat(ExpressionFactory factory) {
+					this.factory = factory;
+				}
+				public boolean match(Class<?> formalType, Object actualParam) {
+					if (actualParam != null) { // null matches anything
+						try {
+							// if both parameters are arrays lets test the
+							// actual parameters elements against the formal
+							// parameters component type. 
+							if (actualParam != null &&
+								formalType.isArray() && 
+								actualParam.getClass().isArray() 
+							) {
+								formalType = formalType.getComponentType();
+								int len = Array.getLength(actualParam);
+								for(int i=0; i<len; i++) {
+									Object param = Array.get(actualParam, i);
+									if (!match(formalType, param)) {
+										return false;
+									}
+								}
+							}
+							else {
+								factory.coerceToType(actualParam, formalType);
+							}
+						} catch (Exception e) {
+							return false; }
+					}
+					return true;
+				}
+			}
+		}
+		
+		public static class MethodComparators {
+			public static final Comparator<Method> FIXED_ARITY = new FixedArity();
+			public static final Comparator<Method> VARARG_ARITIY = new VarArgArity();
+			
+			static boolean isAssignable(Class<?> c1, Class<?> c2) {
+				return Predicates.CONVERSION.match(c1, c2);
+			}
+
+			/**
+			 * Compares to fixed arity methods based on how specific they are.
+			 * 
+			 * See JVM specification chapter 
+			 * '15.12.2.5 Choosing the Most Specific Method'
+			 */
+			private static class FixedArity implements Comparator<Method> 	{
+				public int compare(Method m1, Method m2) {
+					Class<?>[] p1 = m1.getParameterTypes();
+					Class<?>[] p2 = m2.getParameterTypes();
+					boolean s1 = true;
+					boolean s2 = true;
+					for (int i = 0; i < p1.length; i++) {
+						s1 &= isAssignable(p1[i], p2[i]);
+						s2 &= isAssignable(p2[i], p1[i]);
+					}
+					if (s1 && !s2) {
+						return 1;
+					}
+					if (!s1 && s2) {
+						return -1;
+					}
+					return 0;
+				}
+			}
+			
+			/**
+			 * Compares to variable arity methods based on how specific they are.
+			 * 
+			 * See JVM specification chapter 
+			 * '15.12.2.5 Choosing the Most Specific Method'
+			 */
+			private static class VarArgArity implements Comparator<Method> 	{
+				public int compare(Method m1, Method m2) {
+					
+					Class<?>[] p1 = m1.getParameterTypes();
+					Class<?>[] p2 = m2.getParameterTypes();
+					int l1 = p1.length;
+					int l2 = p2.length;
+					
+					if ( l1 > l2 ) {
+						return - compare(p2, l2, p1, l1);
+					}
+					else {
+						return compare(p1, l1, p2, l2);
+					}
+				}
+				
+				private int compare(Class<?>[] p1, int l1, Class<?>[] p2, int l2 ) { 
+					boolean s1 = true;
+					boolean s2 = true;
+					
+					int len = Math.min(l1, l2)-1;
+					for (int i = 0; i < len; i++) {
+						s1 &= isAssignable(p1[i], p2[i]);
+						s2 &= isAssignable(p2[i], p1[i]);
+					}
+					
+					int last = l2-1;
+					for (int i = len; i < last; i++) {
+						Class<?> c1 = p1[len].getComponentType();
+						Class<?> c2 = p2[i];
+						s1 &= isAssignable(c1, c2);
+						s2 &= isAssignable(c2, c1);
+					}
+					
+					Class<?> c1 = p1[l1 - 1].getComponentType();
+					Class<?> c2 = p2[last].getComponentType();
+					// Autoboxing the array component types
+					if (c1.isPrimitive()) {
+						c1 = autoBoxingMap.get(c1);
+					}
+					if (c2.isPrimitive()) {
+						c2 = autoBoxingMap.get(c2);
+					}
+					// compare the array component type
+					s1 &= isAssignable(c1, c2);
+					s2 &= isAssignable(c2, c1);
+
+					if (s1 && !s2) {
+						return 1;
+					}
+					if (!s1 && s2) {
+						return -1;
+					}
+					return 0;
+				}
+			}
+		}
+	}
+	
+}