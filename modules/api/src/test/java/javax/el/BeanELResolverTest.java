/*
 * Copyright 2006-2009 Odysseus Software GmbH
 *
 * Licensed under the Apache License, Version 2.0 (the "License");
 * you may not use this file except in compliance with the License.
 * You may obtain a copy of the License at
 *
 *     http://www.apache.org/licenses/LICENSE-2.0
 *
 * Unless required by applicable law or agreed to in writing, software
 * distributed under the License is distributed on an "AS IS" BASIS,
 * WITHOUT WARRANTIES OR CONDITIONS OF ANY KIND, either express or implied.
 * See the License for the specific language governing permissions and
 * limitations under the License.
 */ 
package javax.el;

import java.beans.FeatureDescriptor;
import java.util.ArrayList;
import java.util.HashMap;
import java.util.Iterator;
import java.util.List;
import java.util.Map;
import java.util.Properties;

import javax.el.test.TestClass;

import junit.framework.TestCase;

public class BeanELResolverTest extends TestCase {
	public static class TestBean {
		int readOnly = 123;
		int readWrite = 456;
		int writeOnly = 789;
		public int getReadOnly() {
			return readOnly;
		}
		protected void setReadOnly(int readOnly) {
			this.readOnly = readOnly;
		}
		public int getReadWrite() {
			return readWrite;
		}
		public void setReadWrite(int readWrite) {
			this.readWrite = readWrite;
		}
		int getWriteOnly() {
			return writeOnly;
		}
		public void setWriteOnly(int writeOnly) {
			this.writeOnly = writeOnly;
		}
		public int add(int n, int... rest) {
			for (int x : rest) {
				n += x;
			}
			return n;
		}
		public String cat(String... strings) {
			StringBuilder b = new StringBuilder();
			for (String s : strings) {
				b.append(s);
			}
			return b.toString();
		}
		int secret() {
			return 42;
		}
	}

	ELContext context = new TestContext();

	public void testGetCommonPropertyType() {
		BeanELResolver resolver = new BeanELResolver();

		// base is bean --> Object.class
		assertSame(Object.class, resolver.getCommonPropertyType(context, new TestBean()));

		// base == null --> null
		assertNull(resolver.getCommonPropertyType(context, null));
	}

	public void testGetFeatureDescriptors() {
		BeanELResolver resolver = new BeanELResolver();

		// base == null --> null
		assertNull(resolver.getCommonPropertyType(context, null));

		// base is bean --> features...
		Iterator<FeatureDescriptor> iterator = resolver.getFeatureDescriptors(context, new TestBean());
		List<String> names = new ArrayList<String>();
		while (iterator.hasNext()) {
			FeatureDescriptor feature = iterator.next();
			names.add(feature.getName());
			Class<?> type = "class".equals(feature.getName()) ? Class.class : int.class;
			assertSame(type, feature.getValue(ELResolver.TYPE));
			assertSame(Boolean.TRUE, feature.getValue(ELResolver.RESOLVABLE_AT_DESIGN_TIME));
		}
		assertTrue(names.contains("class"));
		assertTrue(names.contains("readOnly"));
		assertTrue(names.contains("readWrite"));
		assertTrue(names.contains("writeOnly"));
		assertEquals(4, names.size());		
	}

	public void testGetType() {
		BeanELResolver resolver = new BeanELResolver();

		// base == null --> null
		context.setPropertyResolved(false);
		assertNull(resolver.getType(context, null, "foo"));
		assertFalse(context.isPropertyResolved());

		// base is bean, property == "readWrite" --> int.class
		context.setPropertyResolved(false);
		assertSame(int.class, resolver.getType(context, new TestBean(), "readWrite"));
		assertTrue(context.isPropertyResolved());

		// base is bean, property == null --> exception
		try {
			resolver.getType(context, new TestBean(), null);
			fail();
		} catch (PropertyNotFoundException e) {
			// fine
		}

		// base is bean, property != null, but doesn't exist --> exception
		try {
			resolver.getType(context, new TestBean(), "doesntExist");
			fail();
		} catch (PropertyNotFoundException e) {
			// fine
		}
	}

	public void testGetValue() {
		Properties properties = new Properties();
		properties.setProperty(ExpressionFactory.class.getName(), TestFactory.class.getName());
		BeanELResolver resolver = new BeanELResolver();

		// base == null --> null
		context.setPropertyResolved(false);
		assertNull(resolver.getValue(context, null, "foo"));
		assertFalse(context.isPropertyResolved());

		// base is bean, property == "readWrite" --> 123
		context.setPropertyResolved(false);
		assertEquals(456, resolver.getValue(context, new TestBean(), "readWrite"));
		assertTrue(context.isPropertyResolved());

		// base is bean, property == "writeOnly" --> exception
		try {
			resolver.getValue(context, new TestBean(), "writeOnly");
			fail();
		} catch (PropertyNotFoundException e) {
			// fine
		}

		// base is bean, property != null, but doesn't exist --> exception
		try {
			resolver.getValue(context, new TestBean(), "doesntExist");
			fail();
		} catch (PropertyNotFoundException e) {
			// fine
		}
	}

	public void testGetValue2() {
		Properties properties = new Properties();
		properties.setProperty(ExpressionFactory.class.getName(), TestFactory.class.getName());
		BeanELResolver resolver = new BeanELResolver();

		context.setPropertyResolved(false);
		assertEquals(42, resolver.getValue(context, new TestClass().getAnonymousTestInterface(), "fourtyTwo"));
		assertTrue(context.isPropertyResolved());

		context.setPropertyResolved(false);
		assertEquals(42, resolver.getValue(context, new TestClass().getNestedTestInterface(), "fourtyTwo"));
		assertTrue(context.isPropertyResolved());

		context.setPropertyResolved(false);
		assertEquals(42, resolver.getValue(context, new TestClass().getNestedTestInterface2(), "fourtyTwo"));
		assertTrue(context.isPropertyResolved());
	}

	public void testIsReadOnly() {
		BeanELResolver resolver = new BeanELResolver();
		BeanELResolver resolverReadOnly = new BeanELResolver(true);

		// base == null --> false
		context.setPropertyResolved(false);
		assertFalse(resolver.isReadOnly(context, null, "foo"));
		assertFalse(context.isPropertyResolved());

		// base is bean, property == "readOnly" --> true
		context.setPropertyResolved(false);
		assertTrue(resolver.isReadOnly(context, new TestBean(), "readOnly"));
		assertTrue(context.isPropertyResolved());

		// base is bean, property == "readWrite" --> false
		context.setPropertyResolved(false);
		assertFalse(resolver.isReadOnly(context, new TestBean(), "readWrite"));
		assertTrue(context.isPropertyResolved());

		// base is bean, property == "writeOnly" --> false
		context.setPropertyResolved(false);
		assertFalse(resolver.isReadOnly(context, new TestBean(), "writeOnly"));
		assertTrue(context.isPropertyResolved());

		// base is bean, property == 1 --> true (use read-only resolver)
		context.setPropertyResolved(false);
		assertTrue(resolverReadOnly.isReadOnly(context, new TestBean(), "readWrite"));
		assertTrue(context.isPropertyResolved());

		// is bean, property != null, but doesn't exist --> exception
		try {
			resolver.isReadOnly(context, new TestBean(), "doesntExist");
			fail();
		} catch (PropertyNotFoundException e) {
			// fine
		}
	}

	public void testSetValue() {
		BeanELResolver resolver = new BeanELResolver();
		BeanELResolver resolverReadOnly = new BeanELResolver(true);

		// base == null --> unresolved
		context.setPropertyResolved(false);
		resolver.setValue(context, null, "foo", -1);
		assertFalse(context.isPropertyResolved());

		// base is bean, property == "readWrite" --> ok
		context.setPropertyResolved(false);
		TestBean bean = new TestBean();
		resolver.setValue(context, bean, "readWrite", 999);
		assertEquals(999, bean.getReadWrite());
		assertTrue(context.isPropertyResolved());

		// base is bean, property == "readOnly" --> exception
		try {
			resolver.setValue(context, new TestBean(), "readOnly", 1);
			fail();
		} catch (PropertyNotWritableException e) {
			// fine
		}

		// base is bean, property != null, but doesn't exist --> exception
		try {
			resolver.setValue(context, new TestBean(), "doesntExist", 1);
			fail();
		} catch (PropertyNotFoundException e) {
			// fine
		}

		// base is bean, property == "readWrite", invalid value --> exception
		try {
			resolver.setValue(context, new TestBean(), "readWrite", "invalid");
			fail();
		} catch (ELException e) {
			// fine, according to the spec...
		} catch (IllegalArgumentException e) {
			// violates the spec, but we'll accept this...
		}

		// read-only resolver
		try {
			resolverReadOnly.setValue(context, bean, "readWrite", 999);
			fail();
		} catch (PropertyNotWritableException e) {
			// fine
		}
	}

	public void testInvoke() {
		BeanELResolver resolver = new BeanELResolver();
		
		assertEquals(1, resolver.invoke(context, new TestBean(), "add", null, new Integer[]{1}));
		assertEquals(6, resolver.invoke(context, new TestBean(), "add", null, new Integer[]{1, 2, 3}));
		assertEquals(6, resolver.invoke(context, new TestBean(), "add", null, new String[]{"1", "2", "3"}));
		assertEquals(6, resolver.invoke(context, new TestBean(), "add", null, new Object[]{1, new int[]{2, 3}}));
		assertEquals(6, resolver.invoke(context, new TestBean(), "add", null, new Object[]{1, new Double[]{2.0, 3.0}}));

		assertEquals("", resolver.invoke(context, new TestBean(), "cat", null, new Object[0]));
		assertEquals("", resolver.invoke(context, new TestBean(), "cat", null, null));
		assertEquals("123", resolver.invoke(context, new TestBean(), "cat", null, new Object[]{123}));
		assertEquals("123", resolver.invoke(context, new TestBean(), "cat", null, new Integer[]{1, 2, 3}));
		assertEquals("123", resolver.invoke(context, new TestBean(), "cat", null, new Object[]{new String[]{"1", "2", "3"}}));
	
		TestBean bean = new TestBean();
		bean.setReadWrite(1);
		assertNull(resolver.invoke(context, bean, "setReadWrite", null, new Object[]{null}));
		assertEquals(0, bean.getReadWrite());
		assertNull(resolver.invoke(context, bean, "setReadWrite", null, new Object[]{5}));
		assertEquals(5, bean.getReadWrite());
		try {
			resolver.invoke(context, new TestBean(), "secret", null, null);
			fail();
		} catch (MethodNotFoundException e) {
			// fine
		}
	}
<<<<<<< HEAD
	
	public void testGetMethodUsingPhase1() {
		@SuppressWarnings("unused")
		class TestGetMethodUsingPhase1Class {
			public String m(Integer i) {
				return "TestGetMethodUsingPhase1:m(Integer " + i + ")";
			}

			public String m(Object o, Number n) {
				return String.format("TestGetMethodUsingPhase1.m(Object %s, Number %s)", o, n);
			}

			public String m(Object o, Object n) {
				return String.format("TestGetMethodUsingPhase1.m(Object %s, Number %s)", o, n);
			}

			public String m(Object o, long l) {
				return String.format("TestGetMethodUsingPhase1.m(Object %s, long %s)", o, l);
			}

			public String m(Object o, Number[] nums) {
				StringBuilder sb = new StringBuilder("TestGetMethodUsingPhase1:m");
				sb.append("Object ").append(o);
				for (Number n: nums) {
					sb.append(n).append(";");
				}
				return sb.toString();
			}
		}

		BeanELResolver resolver = new BeanELResolver();
		TestGetMethodUsingPhase1Class bean = new TestGetMethodUsingPhase1Class();
		Integer i = Integer.valueOf(3);
		Integer[] i_arr = new Integer[] {1, 2, 3};

		// invoke:		m(null)
		// select:		m(Integer)
		Object e = bean.m(null); 
		Object a  = resolver.invoke(context, bean, "m", null, new Object[]{null}); 
		assertEquals(e, a);

		// invoke:		m(null, Integer)
		// select:		m(Object, Number)	-- more specific
		//				m(Object, Object)
		e = bean.m(null, i); 
		a  = resolver.invoke(context, bean, "m", null, new Object[]{null, i}); 
		assertEquals(e, a);

		// invoke:		m(null, Integer[])
		// select:		m(Object, Number[])
		e = bean.m(null, i_arr);
		a  = resolver.invoke(context, bean, "m", null, new Object[]{null, i_arr}); 
		assertEquals(e, a);
	}

	public void testGetMethodFail() {
		@SuppressWarnings("unused")
		class TestFailToResolveClass {
			public void m(Integer[] nums) {System.err.print("TestFailToResolveClass.Integer[] nums");}

			public void m2(Integer i) {System.err.print("TestFailToResolveClass.m2(Integer i)");}
			public void m2(String i) {System.err.print("TestFailToResolveClass.m2(String i)");}

			public void m3(Integer ... s) {System.err.print("TestFailToResolveClass.m3(Integer ... s)");}

			public void m4(long ... l) {System.err.println("TestFailToResolveClass.m4(long ... l)");}
			public void m4(int ... i) {System.err.println("TestFailToResolveClass.m4(int ... i)");}

			public void m5(String s1, String ... s2) {System.err.print("TestFailToResolveClass.m5(String s1, String ... s2)");}
			public void m5(String ... s) {System.err.print("TestFailToResolveClass.m5(String ... s)");}
			
			public void m6(Integer[][] i) {System.err.print("TestFailToResolveClass.m6(Integer[][] i)");}
		}

		BeanELResolver resolver = new BeanELResolver();
		TestFailToResolveClass bean = new TestFailToResolveClass();

		int[] int_arr = new int[] {2, 3, 4};
		Long l = Long.valueOf(2);
		Integer i = Integer.valueOf(3);
		Object[] obj_arr = new Object[] {Integer.valueOf(1), "abc"};

		// can't use Object[] for Integer[]
		try {
			//bean.m(obj_arr);
			resolver.invoke(context, bean, "m", null, new Object[] {obj_arr}); 
			assertTrue(false);
		}
		catch (Exception e) {assertTrue(e instanceof MethodNotFoundException);}

		// can't determine which of m2 is more specific
		try {
			//bean.m(l);
			resolver.invoke(context, bean, "m", null, new Object[] {l}); 
			assertTrue(false);
		}
		catch (Exception e) {assertTrue(e instanceof MethodNotFoundException);}

		// wrong method name
		try {
			//m.noSuchMethod();
			resolver.invoke(context, bean, "noSuchMethod", null, null); 
			assertTrue(false);
		}
		catch (Exception e) {assertTrue(e instanceof MethodNotFoundException);}

		// wrong param number
		try {
			//bean.m2(l);
			resolver.invoke(context, bean, "m2", null, new Object[] {l}); 
			assertTrue(false);
		}
		catch (Exception e) {assertTrue(e instanceof MethodNotFoundException);}

		// wrong vararg type
		try {
			//bean.m3("abc", 3);
			resolver.invoke(context, bean, "m3", null, new Object[] {"abc", 3}); 
			assertTrue(false);
		}
		catch (Exception e) {assertTrue(e instanceof MethodNotFoundException);}

		// ambiguous VarArg methods
		// define: m(long ...) and m(int ...)
		// invoke: m(Integer)
		try {
			//bean.m4(i);
			resolver.invoke(context, bean, "m4", null, new Object[] {i}); 
			assertTrue(false);
		}
		catch (Exception e) {assertTrue(e instanceof MethodNotFoundException);}

		// ambiguous VarArg methods
		// define: m(String, String ...) and m(String ...)
		// invoke: m(String)
		try {
			//bean.m5("abc");
			resolver.invoke(context, bean, "m5", null, new Object[] {"abc"}); 
			assertTrue(false);
		}
		catch (Exception e) {assertTrue(e instanceof MethodNotFoundException);}

		// 2D array
		// expecting: 	Integer[][]
		// actual:		Object[] {Integer[], String[]}
		try {
			resolver.invoke(context, bean, "m6", null, new Object[] {new Object[] {int_arr, obj_arr}});
		}
		catch (Exception e) {assertTrue(e instanceof MethodNotFoundException);}
	}



	public void testGetMethodUsingPhase2() {
		@SuppressWarnings("unused")
		class TestGetMethodUsingPhase2Class {
			public String m(Object o, long l) {
				return String.format("TestGetMethodUsingPhase0.m(Object %s, long %s)", o, l);
			}

			public String mAmbiguous(Object o, long l) {
				return String.format("TestGetMethodUsingPhase0.m(Object %s, long %s)", o, l);
			}
			public String m(Object o, double l) {
				return String.format("TestGetMethodUsingPhase0.m(Object %s, double %s)", o, l);
			}

			public String m(Object o, Long l) {
				return String.format("TestGetMethodUsingPhase2Class.m(Object %s, Long %s", o, l);
			}

			public String m1(String s) {
				return String.format("TestGetMethodUsingPhase2Class.m(String %s)", s);
			}

			public String m1(String ... s) {
				StringBuilder sb = new StringBuilder("TestGetMethodUsingPhase2Class");
				for (String ss: s) {
					sb.append(ss).append(";");
				}
				return sb.toString();
			}

		}

		BeanELResolver resolver = new BeanELResolver();
		TestGetMethodUsingPhase2Class bean = new TestGetMethodUsingPhase2Class();

		Long l = Long.valueOf(3);
		Integer i = Integer.valueOf(2);
		String s = new String("abc");

		// unboxing: Long -> long
		// m(Object o, long l) is more specific than m(Object o, double l)
		Object e = bean.m(null, l);
		Object a  = resolver.invoke(context, bean, "m", null, new Object[]{null, l}); 
		assertEquals(e, a);

		// unboxing + widening: Integer -> long
		// m(Object o, long l) is more specific than m(Object o, double l)
		e = bean.m(null, i);
		a = resolver.invoke(context, bean, "m", null, new Object[]{null, i}); 
		assertEquals(e, a);

//		// boxing: -- Removed (All primitive data types are autoboxed in ELResolver, therefore, nothing to autobox)
//		prop = createProperty("#{rtCfg.class.m(null, 1)}");
//		value = (String) prop.getValue(true);
//		assertEquals(clazz.m(null, Long.valueOf(1)), value);

		// define:
		// 		1. m(String ...)
		// 		2. m(String)
		// invoke:
		//		m("abc") -> invoke method 2
		e = bean.m1(s);
		a  = resolver.invoke(context, bean, "m1", null, new Object[]{s}); 
		assertEquals(e, a);
	}


	public void testGetMethodUsingPhase2Star() {
		class TestGetMethodUsingPhase2StarClass {
			public String m(Integer i) {
				return "TestGetMethodUsingPhase2Star:m(Integer " + i + ")";
			}

			public String m2(String s) {
				return "TestGetMethodUsingPhase2Star:m(String " + s + ")";
			}

			public String m3(Integer[] i) {
				StringBuilder sb = new StringBuilder("TestGetMethodUsingPhase2StarClass:m3(");
				for (Integer in : i) {
					sb.append(in).append(";");
				}
				sb.append(")");
				return sb.toString();
			}

			public String m4(Integer i, Integer i2) {
				return "TestGetMethodUsingPhase2StarClass:m4(" + i + "," + i2 + ")";
			}

			public String m5(Object[][] double_arr) {
				StringBuilder sb = new StringBuilder("TestGetMethodUsingPhase2StarClass:m5(");
				for (Object[] arr: double_arr) {
					sb.append("[");
					for (Object o: arr) {
						sb.append(o).append(";");
					}
					sb.append("]");
				}
				sb.append(")");
				return sb.toString();
			}
		}

		BeanELResolver resolver = new BeanELResolver();
		TestGetMethodUsingPhase2StarClass bean = new TestGetMethodUsingPhase2StarClass();
		
		Long l = Long.valueOf(3);
		Map<String, String> map = new HashMap<String, String>();
		map.put("key1", "value1");
		map.put("key2", "value2");
		Object[] obj_arr = new Object[] {Integer.valueOf(1), "12"};
		Object[][] double_arr = new Object[][] {
			new Object[] {"123", Long.valueOf(1)},
			obj_arr
		};

		// Long -> Integer
		Object e = bean.m(Integer.valueOf(l.intValue()));
		Object a  = resolver.invoke(context, bean, "m", null, new Object[]{l}); 
		assertEquals(e, a);

		// Map -> String
		e = bean.m2(map.toString());
		a  = resolver.invoke(context, bean, "m2", null, new Object[]{map}); 
		assertEquals(e, a);

		// array coerce: new Object[] {Integer.getValue(1), "12"} -> Integer[]
		e = bean.m3(new Integer[] {Integer.valueOf(1), 12});
		a  = resolver.invoke(context, bean, "m3", null, new Object[]{obj_arr}); 
		assertEquals(e, a);

		// call Integer[] with int[]
		int[] intArr = new int[] {1, 2, 3};
		Integer[] integerArr = new Integer[] {Integer.valueOf(1), Integer.valueOf(2), Integer.valueOf(3)};
		e = bean.m3(integerArr);
		a = resolver.invoke(context, bean, "m3", null, new Object[] {intArr});
		assertEquals(e, a);

		// do coerce, and one of the param is null
		e = bean.m4(12, null);
		a  = resolver.invoke(context, bean, "m4", null, new Object[]{"12", null}); 
		assertEquals(e, a);

		/*
		 * multidimensional array coerce:
		 * require:
		 * 			Long[][]
		 * actual param:
		 * 			Object[2][2] = [ "123" , Long.valueOf(1)] [Integer.getValue(1), "12"]
		 */
		e = bean.m5(double_arr);
		a  = resolver.invoke(context, bean, "m5", null, new Object[]{double_arr}); 
		assertEquals(e, a);
	}

	// Star Phases in BeanELResolve handles JUEL Coerce.
	// Test method calls that require Coerce are located in star phase indeed. 
	public void testStarPhaseInvocation() throws Exception {
		class TestExpressionFactory extends ExpressionFactory {

			@Override
			public Object coerceToType(Object paramObject, Class<?> paramClass) {
				throw new UnsupportedOperationException();
			}

			@Override
			public MethodExpression createMethodExpression(ELContext paramELContext,
					String paramString, Class<?> paramClass, Class<?>[] paramArrayOfClass) {
				throw new UnsupportedOperationException();
			}

			@Override
			public ValueExpression createValueExpression(ELContext paramELContext,
					String paramString, Class<?> paramClass) {
				throw new UnsupportedOperationException();
			}

			@Override
			public ValueExpression createValueExpression(Object paramObject, Class<?> paramClass) {
				throw new UnsupportedOperationException();
			}
		}
		class TestContext extends ELContext {
			@Override
			public ELResolver getELResolver() {
				throw new UnsupportedOperationException();
			}

			@Override
			public FunctionMapper getFunctionMapper() {
				throw new UnsupportedOperationException();
			}

			@Override
			public VariableMapper getVariableMapper() {
				throw new UnsupportedOperationException();
			}
		}
		@SuppressWarnings("unused")
		class TestClass {
			public void m(String s) {}
			public void n(String ... s) {}
		}

		ExpressionFactory factory = new TestExpressionFactory();
		ELContext context = new TestContext();
		context.putContext(ExpressionFactory.class, factory);
		BeanELResolver resolver = new BeanELResolver();
		TestClass clazz = new TestClass();

		try {
			resolver.invoke(context, clazz, "m", null, new Object[] {new HashMap<String, String>()});
			assertTrue(false);
		}
		catch (MethodNotFoundException e) {}
		catch (Exception e) {
			e.printStackTrace();
			assertTrue(false);
		}

		try {
			resolver.invoke(context, clazz, "n", null, new Object[] {"a", 1});
			assertTrue(false);
		}
		catch (MethodNotFoundException e) {}
		catch (Exception e) {
			assertTrue(false);
		}
	}


	public void testGetMethodUsingPhase3() {
		@SuppressWarnings("unused")
		final class TestGetMethodUsingPhase3Class {
			public String m(Integer ... i) {
				StringBuilder sb = new StringBuilder("TestGetMethodUsingPhase3:m(");
				for (Integer ii : i) {
					sb.append(ii).append(":");
				}
				sb.append(")");
				return sb.toString();
			}

			public String m1(long ... l) {
				StringBuilder sb = new StringBuilder("TestGetMethodUsingPhase3Class.m1(long ");
				for (long ll: l) {
					sb.append(ll).append(";");
				}
				sb.append(")");
				return sb.toString();
			}

			public String m1(Object ... o) {
				StringBuilder sb = new StringBuilder("TestGetMethodUsingPhase3Class.m1(Object ");
				for (Object oo: o) {
					sb.append(oo).append(";");
				}
				sb.append(")");
				return sb.toString();
			}

			public String m2(long ... l) {
				StringBuilder sb = new StringBuilder("TestGetMethodUsingPhase3Class.m2(");
				for (long ll: l) {
					sb.append(l).append(";");
				}
				sb.append(")");
				return sb.toString();
			}

			public String m2(int ... i) {
				StringBuilder sb = new StringBuilder("TestGetMethodUsingPhase3Class.m2(");
				for (int ii: i) {
					sb.append(ii).append(";");
				}
				sb.append(")");
				return sb.toString();
			}
		}
		/*
		 * Part 1: Call Vararg in individual elements.
		 * 	e.g.: void m(int ...), and invoke m(1, 2, 3)
		 *
		 * Part 2: Put all VarArg arguments in an array
		 * 	e.g.: void m(int ...), and invoke m(new int[]{1, 2, 3})
		 */
		BeanELResolver resolver = new BeanELResolver();
		TestGetMethodUsingPhase3Class bean = new TestGetMethodUsingPhase3Class();

		Integer int1 = Integer.valueOf(1);
		Integer int2 = Integer.valueOf(2);

		Integer[] int_array = new Integer[] {Integer.valueOf(1), Integer.valueOf(2)};

		Object e = bean.m();
		Object a  = resolver.invoke(context, bean, "m", null, null); 
		assertEquals(e, a);
		
		e = bean.m(int1, int2);
		a  = resolver.invoke(context, bean, "m", null, new Object[] {int_array}); 
		assertEquals(e, a);
		e = bean.m(int1, int2);
		a  = resolver.invoke(context, bean, "m", null, int_array); 
		assertEquals(e, a);

		e = bean.m(int_array);
		a  = resolver.invoke(context, bean, "m", null, new Object[] {int_array}); 
		assertEquals(e, a);
		e = bean.m(int_array);
		a  = resolver.invoke(context, bean, "m", null, int_array); 
		assertEquals(e, a);

		/*
		 * defined:
		 * 		1. m(long ...)
		 * 		2. m(Object ...)
		 * invoke:
		 * 		m(Integer) -> goes to 1
		 */
		e = bean.m(int1);
		a  = resolver.invoke(context, bean, "m", null, new Object[] {int1}); 
		assertEquals(e, a);
	}

	public void testGetMethodUsingPhase3Star() {
		final class TestGetMethodUsingPhase3StarClass {
			public String m(Integer ... i) {
				return "TestGetMethodUsingPhase3:m(Integer ... i)";
			}

			public String m2(Integer i1, Integer ... i) {
				StringBuilder sb = new StringBuilder("TestGetMethodUsingPhase3StarClass:m2");
				sb.append("(").append(i1).append(",");
				for (Integer ii: i) {
					sb.append(ii).append(",");
				}
				sb.append(")");
				return sb.toString();
			}
		}
		/*
		 * Part 1: Call Vararg in individual elements.
		 * 	e.g.: void m(int ...), and invoke m('1', '2', '3')
		 *
		 * Pass an array as argument won't come into Phase3*. Since
		 * JUEL doesn't coerceToType array at all.s
		 */
		BeanELResolver resolver = new BeanELResolver();
		TestGetMethodUsingPhase3StarClass bean = new TestGetMethodUsingPhase3StarClass();

		Integer i = Integer.valueOf(3);
		Object[] obj_arr = new Object[] {i, "1", 123l};

		Object e = bean.m(1, 2);
		Object a  = resolver.invoke(context, bean, "m", null, new Object[] {"1", "2"}); 
		assertEquals(e, a);

		/*
		 * void m(Integer, Integer ...), and invoke m("1", new Object[] {Integer.valueOf(3), "1", 123123l});
		 */
		e = bean.m2(1, new Integer[] {i, 1, 123});
		a  = resolver.invoke(context, bean, "m2", null, new Object[] { "1", obj_arr}); 
		assertEquals(e, a);

		// void m(Integer, Integer ...), and invoke m("1", Integer.valueOf(3), "1", 123123l);
		e = bean.m2(1, i, 1, 123);
		a  = resolver.invoke(context, bean, "m2", null, new Object[] { "1", i, "1", 123}); 
		assertEquals(e, a);
	}
	
=======

	public void testInvoke2() {
		BeanELResolver resolver = new BeanELResolver();
		assertEquals(42, resolver.invoke(context, new TestClass().getAnonymousTestInterface(), "getFourtyTwo", null, new Class[]{}));
		assertEquals(42, resolver.invoke(context, new TestClass().getNestedTestInterface(), "getFourtyTwo", null, new Class[]{}));
		assertEquals(42, resolver.invoke(context, new TestClass().getNestedTestInterface2(), "getFourtyTwo", null, new Class[]{}));
	}
>>>>>>> 2e4864dc
}
<|MERGE_RESOLUTION|>--- conflicted
+++ resolved
@@ -1,837 +1,833 @@
-/*
- * Copyright 2006-2009 Odysseus Software GmbH
- *
- * Licensed under the Apache License, Version 2.0 (the "License");
- * you may not use this file except in compliance with the License.
- * You may obtain a copy of the License at
- *
- *     http://www.apache.org/licenses/LICENSE-2.0
- *
- * Unless required by applicable law or agreed to in writing, software
- * distributed under the License is distributed on an "AS IS" BASIS,
- * WITHOUT WARRANTIES OR CONDITIONS OF ANY KIND, either express or implied.
- * See the License for the specific language governing permissions and
- * limitations under the License.
- */ 
-package javax.el;
-
-import java.beans.FeatureDescriptor;
-import java.util.ArrayList;
-import java.util.HashMap;
-import java.util.Iterator;
-import java.util.List;
-import java.util.Map;
-import java.util.Properties;
-
-import javax.el.test.TestClass;
-
-import junit.framework.TestCase;
-
-public class BeanELResolverTest extends TestCase {
-	public static class TestBean {
-		int readOnly = 123;
-		int readWrite = 456;
-		int writeOnly = 789;
-		public int getReadOnly() {
-			return readOnly;
-		}
-		protected void setReadOnly(int readOnly) {
-			this.readOnly = readOnly;
-		}
-		public int getReadWrite() {
-			return readWrite;
-		}
-		public void setReadWrite(int readWrite) {
-			this.readWrite = readWrite;
-		}
-		int getWriteOnly() {
-			return writeOnly;
-		}
-		public void setWriteOnly(int writeOnly) {
-			this.writeOnly = writeOnly;
-		}
-		public int add(int n, int... rest) {
-			for (int x : rest) {
-				n += x;
-			}
-			return n;
-		}
-		public String cat(String... strings) {
-			StringBuilder b = new StringBuilder();
-			for (String s : strings) {
-				b.append(s);
-			}
-			return b.toString();
-		}
-		int secret() {
-			return 42;
-		}
-	}
-
-	ELContext context = new TestContext();
-
-	public void testGetCommonPropertyType() {
-		BeanELResolver resolver = new BeanELResolver();
-
-		// base is bean --> Object.class
-		assertSame(Object.class, resolver.getCommonPropertyType(context, new TestBean()));
-
-		// base == null --> null
-		assertNull(resolver.getCommonPropertyType(context, null));
-	}
-
-	public void testGetFeatureDescriptors() {
-		BeanELResolver resolver = new BeanELResolver();
-
-		// base == null --> null
-		assertNull(resolver.getCommonPropertyType(context, null));
-
-		// base is bean --> features...
-		Iterator<FeatureDescriptor> iterator = resolver.getFeatureDescriptors(context, new TestBean());
-		List<String> names = new ArrayList<String>();
-		while (iterator.hasNext()) {
-			FeatureDescriptor feature = iterator.next();
-			names.add(feature.getName());
-			Class<?> type = "class".equals(feature.getName()) ? Class.class : int.class;
-			assertSame(type, feature.getValue(ELResolver.TYPE));
-			assertSame(Boolean.TRUE, feature.getValue(ELResolver.RESOLVABLE_AT_DESIGN_TIME));
-		}
-		assertTrue(names.contains("class"));
-		assertTrue(names.contains("readOnly"));
-		assertTrue(names.contains("readWrite"));
-		assertTrue(names.contains("writeOnly"));
-		assertEquals(4, names.size());		
-	}
-
-	public void testGetType() {
-		BeanELResolver resolver = new BeanELResolver();
-
-		// base == null --> null
-		context.setPropertyResolved(false);
-		assertNull(resolver.getType(context, null, "foo"));
-		assertFalse(context.isPropertyResolved());
-
-		// base is bean, property == "readWrite" --> int.class
-		context.setPropertyResolved(false);
-		assertSame(int.class, resolver.getType(context, new TestBean(), "readWrite"));
-		assertTrue(context.isPropertyResolved());
-
-		// base is bean, property == null --> exception
-		try {
-			resolver.getType(context, new TestBean(), null);
-			fail();
-		} catch (PropertyNotFoundException e) {
-			// fine
-		}
-
-		// base is bean, property != null, but doesn't exist --> exception
-		try {
-			resolver.getType(context, new TestBean(), "doesntExist");
-			fail();
-		} catch (PropertyNotFoundException e) {
-			// fine
-		}
-	}
-
-	public void testGetValue() {
-		Properties properties = new Properties();
-		properties.setProperty(ExpressionFactory.class.getName(), TestFactory.class.getName());
-		BeanELResolver resolver = new BeanELResolver();
-
-		// base == null --> null
-		context.setPropertyResolved(false);
-		assertNull(resolver.getValue(context, null, "foo"));
-		assertFalse(context.isPropertyResolved());
-
-		// base is bean, property == "readWrite" --> 123
-		context.setPropertyResolved(false);
-		assertEquals(456, resolver.getValue(context, new TestBean(), "readWrite"));
-		assertTrue(context.isPropertyResolved());
-
-		// base is bean, property == "writeOnly" --> exception
-		try {
-			resolver.getValue(context, new TestBean(), "writeOnly");
-			fail();
-		} catch (PropertyNotFoundException e) {
-			// fine
-		}
-
-		// base is bean, property != null, but doesn't exist --> exception
-		try {
-			resolver.getValue(context, new TestBean(), "doesntExist");
-			fail();
-		} catch (PropertyNotFoundException e) {
-			// fine
-		}
-	}
-
-	public void testGetValue2() {
-		Properties properties = new Properties();
-		properties.setProperty(ExpressionFactory.class.getName(), TestFactory.class.getName());
-		BeanELResolver resolver = new BeanELResolver();
-
-		context.setPropertyResolved(false);
-		assertEquals(42, resolver.getValue(context, new TestClass().getAnonymousTestInterface(), "fourtyTwo"));
-		assertTrue(context.isPropertyResolved());
-
-		context.setPropertyResolved(false);
-		assertEquals(42, resolver.getValue(context, new TestClass().getNestedTestInterface(), "fourtyTwo"));
-		assertTrue(context.isPropertyResolved());
-
-		context.setPropertyResolved(false);
-		assertEquals(42, resolver.getValue(context, new TestClass().getNestedTestInterface2(), "fourtyTwo"));
-		assertTrue(context.isPropertyResolved());
-	}
-
-	public void testIsReadOnly() {
-		BeanELResolver resolver = new BeanELResolver();
-		BeanELResolver resolverReadOnly = new BeanELResolver(true);
-
-		// base == null --> false
-		context.setPropertyResolved(false);
-		assertFalse(resolver.isReadOnly(context, null, "foo"));
-		assertFalse(context.isPropertyResolved());
-
-		// base is bean, property == "readOnly" --> true
-		context.setPropertyResolved(false);
-		assertTrue(resolver.isReadOnly(context, new TestBean(), "readOnly"));
-		assertTrue(context.isPropertyResolved());
-
-		// base is bean, property == "readWrite" --> false
-		context.setPropertyResolved(false);
-		assertFalse(resolver.isReadOnly(context, new TestBean(), "readWrite"));
-		assertTrue(context.isPropertyResolved());
-
-		// base is bean, property == "writeOnly" --> false
-		context.setPropertyResolved(false);
-		assertFalse(resolver.isReadOnly(context, new TestBean(), "writeOnly"));
-		assertTrue(context.isPropertyResolved());
-
-		// base is bean, property == 1 --> true (use read-only resolver)
-		context.setPropertyResolved(false);
-		assertTrue(resolverReadOnly.isReadOnly(context, new TestBean(), "readWrite"));
-		assertTrue(context.isPropertyResolved());
-
-		// is bean, property != null, but doesn't exist --> exception
-		try {
-			resolver.isReadOnly(context, new TestBean(), "doesntExist");
-			fail();
-		} catch (PropertyNotFoundException e) {
-			// fine
-		}
-	}
-
-	public void testSetValue() {
-		BeanELResolver resolver = new BeanELResolver();
-		BeanELResolver resolverReadOnly = new BeanELResolver(true);
-
-		// base == null --> unresolved
-		context.setPropertyResolved(false);
-		resolver.setValue(context, null, "foo", -1);
-		assertFalse(context.isPropertyResolved());
-
-		// base is bean, property == "readWrite" --> ok
-		context.setPropertyResolved(false);
-		TestBean bean = new TestBean();
-		resolver.setValue(context, bean, "readWrite", 999);
-		assertEquals(999, bean.getReadWrite());
-		assertTrue(context.isPropertyResolved());
-
-		// base is bean, property == "readOnly" --> exception
-		try {
-			resolver.setValue(context, new TestBean(), "readOnly", 1);
-			fail();
-		} catch (PropertyNotWritableException e) {
-			// fine
-		}
-
-		// base is bean, property != null, but doesn't exist --> exception
-		try {
-			resolver.setValue(context, new TestBean(), "doesntExist", 1);
-			fail();
-		} catch (PropertyNotFoundException e) {
-			// fine
-		}
-
-		// base is bean, property == "readWrite", invalid value --> exception
-		try {
-			resolver.setValue(context, new TestBean(), "readWrite", "invalid");
-			fail();
-		} catch (ELException e) {
-			// fine, according to the spec...
-		} catch (IllegalArgumentException e) {
-			// violates the spec, but we'll accept this...
-		}
-
-		// read-only resolver
-		try {
-			resolverReadOnly.setValue(context, bean, "readWrite", 999);
-			fail();
-		} catch (PropertyNotWritableException e) {
-			// fine
-		}
-	}
-
-	public void testInvoke() {
-		BeanELResolver resolver = new BeanELResolver();
-		
-		assertEquals(1, resolver.invoke(context, new TestBean(), "add", null, new Integer[]{1}));
-		assertEquals(6, resolver.invoke(context, new TestBean(), "add", null, new Integer[]{1, 2, 3}));
-		assertEquals(6, resolver.invoke(context, new TestBean(), "add", null, new String[]{"1", "2", "3"}));
-		assertEquals(6, resolver.invoke(context, new TestBean(), "add", null, new Object[]{1, new int[]{2, 3}}));
-		assertEquals(6, resolver.invoke(context, new TestBean(), "add", null, new Object[]{1, new Double[]{2.0, 3.0}}));
-
-		assertEquals("", resolver.invoke(context, new TestBean(), "cat", null, new Object[0]));
-		assertEquals("", resolver.invoke(context, new TestBean(), "cat", null, null));
-		assertEquals("123", resolver.invoke(context, new TestBean(), "cat", null, new Object[]{123}));
-		assertEquals("123", resolver.invoke(context, new TestBean(), "cat", null, new Integer[]{1, 2, 3}));
-		assertEquals("123", resolver.invoke(context, new TestBean(), "cat", null, new Object[]{new String[]{"1", "2", "3"}}));
-	
-		TestBean bean = new TestBean();
-		bean.setReadWrite(1);
-		assertNull(resolver.invoke(context, bean, "setReadWrite", null, new Object[]{null}));
-		assertEquals(0, bean.getReadWrite());
-		assertNull(resolver.invoke(context, bean, "setReadWrite", null, new Object[]{5}));
-		assertEquals(5, bean.getReadWrite());
-		try {
-			resolver.invoke(context, new TestBean(), "secret", null, null);
-			fail();
-		} catch (MethodNotFoundException e) {
-			// fine
-		}
-	}
-<<<<<<< HEAD
-	
-	public void testGetMethodUsingPhase1() {
-		@SuppressWarnings("unused")
-		class TestGetMethodUsingPhase1Class {
-			public String m(Integer i) {
-				return "TestGetMethodUsingPhase1:m(Integer " + i + ")";
-			}
-
-			public String m(Object o, Number n) {
-				return String.format("TestGetMethodUsingPhase1.m(Object %s, Number %s)", o, n);
-			}
-
-			public String m(Object o, Object n) {
-				return String.format("TestGetMethodUsingPhase1.m(Object %s, Number %s)", o, n);
-			}
-
-			public String m(Object o, long l) {
-				return String.format("TestGetMethodUsingPhase1.m(Object %s, long %s)", o, l);
-			}
-
-			public String m(Object o, Number[] nums) {
-				StringBuilder sb = new StringBuilder("TestGetMethodUsingPhase1:m");
-				sb.append("Object ").append(o);
-				for (Number n: nums) {
-					sb.append(n).append(";");
-				}
-				return sb.toString();
-			}
-		}
-
-		BeanELResolver resolver = new BeanELResolver();
-		TestGetMethodUsingPhase1Class bean = new TestGetMethodUsingPhase1Class();
-		Integer i = Integer.valueOf(3);
-		Integer[] i_arr = new Integer[] {1, 2, 3};
-
-		// invoke:		m(null)
-		// select:		m(Integer)
-		Object e = bean.m(null); 
-		Object a  = resolver.invoke(context, bean, "m", null, new Object[]{null}); 
-		assertEquals(e, a);
-
-		// invoke:		m(null, Integer)
-		// select:		m(Object, Number)	-- more specific
-		//				m(Object, Object)
-		e = bean.m(null, i); 
-		a  = resolver.invoke(context, bean, "m", null, new Object[]{null, i}); 
-		assertEquals(e, a);
-
-		// invoke:		m(null, Integer[])
-		// select:		m(Object, Number[])
-		e = bean.m(null, i_arr);
-		a  = resolver.invoke(context, bean, "m", null, new Object[]{null, i_arr}); 
-		assertEquals(e, a);
-	}
-
-	public void testGetMethodFail() {
-		@SuppressWarnings("unused")
-		class TestFailToResolveClass {
-			public void m(Integer[] nums) {System.err.print("TestFailToResolveClass.Integer[] nums");}
-
-			public void m2(Integer i) {System.err.print("TestFailToResolveClass.m2(Integer i)");}
-			public void m2(String i) {System.err.print("TestFailToResolveClass.m2(String i)");}
-
-			public void m3(Integer ... s) {System.err.print("TestFailToResolveClass.m3(Integer ... s)");}
-
-			public void m4(long ... l) {System.err.println("TestFailToResolveClass.m4(long ... l)");}
-			public void m4(int ... i) {System.err.println("TestFailToResolveClass.m4(int ... i)");}
-
-			public void m5(String s1, String ... s2) {System.err.print("TestFailToResolveClass.m5(String s1, String ... s2)");}
-			public void m5(String ... s) {System.err.print("TestFailToResolveClass.m5(String ... s)");}
-			
-			public void m6(Integer[][] i) {System.err.print("TestFailToResolveClass.m6(Integer[][] i)");}
-		}
-
-		BeanELResolver resolver = new BeanELResolver();
-		TestFailToResolveClass bean = new TestFailToResolveClass();
-
-		int[] int_arr = new int[] {2, 3, 4};
-		Long l = Long.valueOf(2);
-		Integer i = Integer.valueOf(3);
-		Object[] obj_arr = new Object[] {Integer.valueOf(1), "abc"};
-
-		// can't use Object[] for Integer[]
-		try {
-			//bean.m(obj_arr);
-			resolver.invoke(context, bean, "m", null, new Object[] {obj_arr}); 
-			assertTrue(false);
-		}
-		catch (Exception e) {assertTrue(e instanceof MethodNotFoundException);}
-
-		// can't determine which of m2 is more specific
-		try {
-			//bean.m(l);
-			resolver.invoke(context, bean, "m", null, new Object[] {l}); 
-			assertTrue(false);
-		}
-		catch (Exception e) {assertTrue(e instanceof MethodNotFoundException);}
-
-		// wrong method name
-		try {
-			//m.noSuchMethod();
-			resolver.invoke(context, bean, "noSuchMethod", null, null); 
-			assertTrue(false);
-		}
-		catch (Exception e) {assertTrue(e instanceof MethodNotFoundException);}
-
-		// wrong param number
-		try {
-			//bean.m2(l);
-			resolver.invoke(context, bean, "m2", null, new Object[] {l}); 
-			assertTrue(false);
-		}
-		catch (Exception e) {assertTrue(e instanceof MethodNotFoundException);}
-
-		// wrong vararg type
-		try {
-			//bean.m3("abc", 3);
-			resolver.invoke(context, bean, "m3", null, new Object[] {"abc", 3}); 
-			assertTrue(false);
-		}
-		catch (Exception e) {assertTrue(e instanceof MethodNotFoundException);}
-
-		// ambiguous VarArg methods
-		// define: m(long ...) and m(int ...)
-		// invoke: m(Integer)
-		try {
-			//bean.m4(i);
-			resolver.invoke(context, bean, "m4", null, new Object[] {i}); 
-			assertTrue(false);
-		}
-		catch (Exception e) {assertTrue(e instanceof MethodNotFoundException);}
-
-		// ambiguous VarArg methods
-		// define: m(String, String ...) and m(String ...)
-		// invoke: m(String)
-		try {
-			//bean.m5("abc");
-			resolver.invoke(context, bean, "m5", null, new Object[] {"abc"}); 
-			assertTrue(false);
-		}
-		catch (Exception e) {assertTrue(e instanceof MethodNotFoundException);}
-
-		// 2D array
-		// expecting: 	Integer[][]
-		// actual:		Object[] {Integer[], String[]}
-		try {
-			resolver.invoke(context, bean, "m6", null, new Object[] {new Object[] {int_arr, obj_arr}});
-		}
-		catch (Exception e) {assertTrue(e instanceof MethodNotFoundException);}
-	}
-
-
-
-	public void testGetMethodUsingPhase2() {
-		@SuppressWarnings("unused")
-		class TestGetMethodUsingPhase2Class {
-			public String m(Object o, long l) {
-				return String.format("TestGetMethodUsingPhase0.m(Object %s, long %s)", o, l);
-			}
-
-			public String mAmbiguous(Object o, long l) {
-				return String.format("TestGetMethodUsingPhase0.m(Object %s, long %s)", o, l);
-			}
-			public String m(Object o, double l) {
-				return String.format("TestGetMethodUsingPhase0.m(Object %s, double %s)", o, l);
-			}
-
-			public String m(Object o, Long l) {
-				return String.format("TestGetMethodUsingPhase2Class.m(Object %s, Long %s", o, l);
-			}
-
-			public String m1(String s) {
-				return String.format("TestGetMethodUsingPhase2Class.m(String %s)", s);
-			}
-
-			public String m1(String ... s) {
-				StringBuilder sb = new StringBuilder("TestGetMethodUsingPhase2Class");
-				for (String ss: s) {
-					sb.append(ss).append(";");
-				}
-				return sb.toString();
-			}
-
-		}
-
-		BeanELResolver resolver = new BeanELResolver();
-		TestGetMethodUsingPhase2Class bean = new TestGetMethodUsingPhase2Class();
-
-		Long l = Long.valueOf(3);
-		Integer i = Integer.valueOf(2);
-		String s = new String("abc");
-
-		// unboxing: Long -> long
-		// m(Object o, long l) is more specific than m(Object o, double l)
-		Object e = bean.m(null, l);
-		Object a  = resolver.invoke(context, bean, "m", null, new Object[]{null, l}); 
-		assertEquals(e, a);
-
-		// unboxing + widening: Integer -> long
-		// m(Object o, long l) is more specific than m(Object o, double l)
-		e = bean.m(null, i);
-		a = resolver.invoke(context, bean, "m", null, new Object[]{null, i}); 
-		assertEquals(e, a);
-
-//		// boxing: -- Removed (All primitive data types are autoboxed in ELResolver, therefore, nothing to autobox)
-//		prop = createProperty("#{rtCfg.class.m(null, 1)}");
-//		value = (String) prop.getValue(true);
-//		assertEquals(clazz.m(null, Long.valueOf(1)), value);
-
-		// define:
-		// 		1. m(String ...)
-		// 		2. m(String)
-		// invoke:
-		//		m("abc") -> invoke method 2
-		e = bean.m1(s);
-		a  = resolver.invoke(context, bean, "m1", null, new Object[]{s}); 
-		assertEquals(e, a);
-	}
-
-
-	public void testGetMethodUsingPhase2Star() {
-		class TestGetMethodUsingPhase2StarClass {
-			public String m(Integer i) {
-				return "TestGetMethodUsingPhase2Star:m(Integer " + i + ")";
-			}
-
-			public String m2(String s) {
-				return "TestGetMethodUsingPhase2Star:m(String " + s + ")";
-			}
-
-			public String m3(Integer[] i) {
-				StringBuilder sb = new StringBuilder("TestGetMethodUsingPhase2StarClass:m3(");
-				for (Integer in : i) {
-					sb.append(in).append(";");
-				}
-				sb.append(")");
-				return sb.toString();
-			}
-
-			public String m4(Integer i, Integer i2) {
-				return "TestGetMethodUsingPhase2StarClass:m4(" + i + "," + i2 + ")";
-			}
-
-			public String m5(Object[][] double_arr) {
-				StringBuilder sb = new StringBuilder("TestGetMethodUsingPhase2StarClass:m5(");
-				for (Object[] arr: double_arr) {
-					sb.append("[");
-					for (Object o: arr) {
-						sb.append(o).append(";");
-					}
-					sb.append("]");
-				}
-				sb.append(")");
-				return sb.toString();
-			}
-		}
-
-		BeanELResolver resolver = new BeanELResolver();
-		TestGetMethodUsingPhase2StarClass bean = new TestGetMethodUsingPhase2StarClass();
-		
-		Long l = Long.valueOf(3);
-		Map<String, String> map = new HashMap<String, String>();
-		map.put("key1", "value1");
-		map.put("key2", "value2");
-		Object[] obj_arr = new Object[] {Integer.valueOf(1), "12"};
-		Object[][] double_arr = new Object[][] {
-			new Object[] {"123", Long.valueOf(1)},
-			obj_arr
-		};
-
-		// Long -> Integer
-		Object e = bean.m(Integer.valueOf(l.intValue()));
-		Object a  = resolver.invoke(context, bean, "m", null, new Object[]{l}); 
-		assertEquals(e, a);
-
-		// Map -> String
-		e = bean.m2(map.toString());
-		a  = resolver.invoke(context, bean, "m2", null, new Object[]{map}); 
-		assertEquals(e, a);
-
-		// array coerce: new Object[] {Integer.getValue(1), "12"} -> Integer[]
-		e = bean.m3(new Integer[] {Integer.valueOf(1), 12});
-		a  = resolver.invoke(context, bean, "m3", null, new Object[]{obj_arr}); 
-		assertEquals(e, a);
-
-		// call Integer[] with int[]
-		int[] intArr = new int[] {1, 2, 3};
-		Integer[] integerArr = new Integer[] {Integer.valueOf(1), Integer.valueOf(2), Integer.valueOf(3)};
-		e = bean.m3(integerArr);
-		a = resolver.invoke(context, bean, "m3", null, new Object[] {intArr});
-		assertEquals(e, a);
-
-		// do coerce, and one of the param is null
-		e = bean.m4(12, null);
-		a  = resolver.invoke(context, bean, "m4", null, new Object[]{"12", null}); 
-		assertEquals(e, a);
-
-		/*
-		 * multidimensional array coerce:
-		 * require:
-		 * 			Long[][]
-		 * actual param:
-		 * 			Object[2][2] = [ "123" , Long.valueOf(1)] [Integer.getValue(1), "12"]
-		 */
-		e = bean.m5(double_arr);
-		a  = resolver.invoke(context, bean, "m5", null, new Object[]{double_arr}); 
-		assertEquals(e, a);
-	}
-
-	// Star Phases in BeanELResolve handles JUEL Coerce.
-	// Test method calls that require Coerce are located in star phase indeed. 
-	public void testStarPhaseInvocation() throws Exception {
-		class TestExpressionFactory extends ExpressionFactory {
-
-			@Override
-			public Object coerceToType(Object paramObject, Class<?> paramClass) {
-				throw new UnsupportedOperationException();
-			}
-
-			@Override
-			public MethodExpression createMethodExpression(ELContext paramELContext,
-					String paramString, Class<?> paramClass, Class<?>[] paramArrayOfClass) {
-				throw new UnsupportedOperationException();
-			}
-
-			@Override
-			public ValueExpression createValueExpression(ELContext paramELContext,
-					String paramString, Class<?> paramClass) {
-				throw new UnsupportedOperationException();
-			}
-
-			@Override
-			public ValueExpression createValueExpression(Object paramObject, Class<?> paramClass) {
-				throw new UnsupportedOperationException();
-			}
-		}
-		class TestContext extends ELContext {
-			@Override
-			public ELResolver getELResolver() {
-				throw new UnsupportedOperationException();
-			}
-
-			@Override
-			public FunctionMapper getFunctionMapper() {
-				throw new UnsupportedOperationException();
-			}
-
-			@Override
-			public VariableMapper getVariableMapper() {
-				throw new UnsupportedOperationException();
-			}
-		}
-		@SuppressWarnings("unused")
-		class TestClass {
-			public void m(String s) {}
-			public void n(String ... s) {}
-		}
-
-		ExpressionFactory factory = new TestExpressionFactory();
-		ELContext context = new TestContext();
-		context.putContext(ExpressionFactory.class, factory);
-		BeanELResolver resolver = new BeanELResolver();
-		TestClass clazz = new TestClass();
-
-		try {
-			resolver.invoke(context, clazz, "m", null, new Object[] {new HashMap<String, String>()});
-			assertTrue(false);
-		}
-		catch (MethodNotFoundException e) {}
-		catch (Exception e) {
-			e.printStackTrace();
-			assertTrue(false);
-		}
-
-		try {
-			resolver.invoke(context, clazz, "n", null, new Object[] {"a", 1});
-			assertTrue(false);
-		}
-		catch (MethodNotFoundException e) {}
-		catch (Exception e) {
-			assertTrue(false);
-		}
-	}
-
-
-	public void testGetMethodUsingPhase3() {
-		@SuppressWarnings("unused")
-		final class TestGetMethodUsingPhase3Class {
-			public String m(Integer ... i) {
-				StringBuilder sb = new StringBuilder("TestGetMethodUsingPhase3:m(");
-				for (Integer ii : i) {
-					sb.append(ii).append(":");
-				}
-				sb.append(")");
-				return sb.toString();
-			}
-
-			public String m1(long ... l) {
-				StringBuilder sb = new StringBuilder("TestGetMethodUsingPhase3Class.m1(long ");
-				for (long ll: l) {
-					sb.append(ll).append(";");
-				}
-				sb.append(")");
-				return sb.toString();
-			}
-
-			public String m1(Object ... o) {
-				StringBuilder sb = new StringBuilder("TestGetMethodUsingPhase3Class.m1(Object ");
-				for (Object oo: o) {
-					sb.append(oo).append(";");
-				}
-				sb.append(")");
-				return sb.toString();
-			}
-
-			public String m2(long ... l) {
-				StringBuilder sb = new StringBuilder("TestGetMethodUsingPhase3Class.m2(");
-				for (long ll: l) {
-					sb.append(l).append(";");
-				}
-				sb.append(")");
-				return sb.toString();
-			}
-
-			public String m2(int ... i) {
-				StringBuilder sb = new StringBuilder("TestGetMethodUsingPhase3Class.m2(");
-				for (int ii: i) {
-					sb.append(ii).append(";");
-				}
-				sb.append(")");
-				return sb.toString();
-			}
-		}
-		/*
-		 * Part 1: Call Vararg in individual elements.
-		 * 	e.g.: void m(int ...), and invoke m(1, 2, 3)
-		 *
-		 * Part 2: Put all VarArg arguments in an array
-		 * 	e.g.: void m(int ...), and invoke m(new int[]{1, 2, 3})
-		 */
-		BeanELResolver resolver = new BeanELResolver();
-		TestGetMethodUsingPhase3Class bean = new TestGetMethodUsingPhase3Class();
-
-		Integer int1 = Integer.valueOf(1);
-		Integer int2 = Integer.valueOf(2);
-
-		Integer[] int_array = new Integer[] {Integer.valueOf(1), Integer.valueOf(2)};
-
-		Object e = bean.m();
-		Object a  = resolver.invoke(context, bean, "m", null, null); 
-		assertEquals(e, a);
-		
-		e = bean.m(int1, int2);
-		a  = resolver.invoke(context, bean, "m", null, new Object[] {int_array}); 
-		assertEquals(e, a);
-		e = bean.m(int1, int2);
-		a  = resolver.invoke(context, bean, "m", null, int_array); 
-		assertEquals(e, a);
-
-		e = bean.m(int_array);
-		a  = resolver.invoke(context, bean, "m", null, new Object[] {int_array}); 
-		assertEquals(e, a);
-		e = bean.m(int_array);
-		a  = resolver.invoke(context, bean, "m", null, int_array); 
-		assertEquals(e, a);
-
-		/*
-		 * defined:
-		 * 		1. m(long ...)
-		 * 		2. m(Object ...)
-		 * invoke:
-		 * 		m(Integer) -> goes to 1
-		 */
-		e = bean.m(int1);
-		a  = resolver.invoke(context, bean, "m", null, new Object[] {int1}); 
-		assertEquals(e, a);
-	}
-
-	public void testGetMethodUsingPhase3Star() {
-		final class TestGetMethodUsingPhase3StarClass {
-			public String m(Integer ... i) {
-				return "TestGetMethodUsingPhase3:m(Integer ... i)";
-			}
-
-			public String m2(Integer i1, Integer ... i) {
-				StringBuilder sb = new StringBuilder("TestGetMethodUsingPhase3StarClass:m2");
-				sb.append("(").append(i1).append(",");
-				for (Integer ii: i) {
-					sb.append(ii).append(",");
-				}
-				sb.append(")");
-				return sb.toString();
-			}
-		}
-		/*
-		 * Part 1: Call Vararg in individual elements.
-		 * 	e.g.: void m(int ...), and invoke m('1', '2', '3')
-		 *
-		 * Pass an array as argument won't come into Phase3*. Since
-		 * JUEL doesn't coerceToType array at all.s
-		 */
-		BeanELResolver resolver = new BeanELResolver();
-		TestGetMethodUsingPhase3StarClass bean = new TestGetMethodUsingPhase3StarClass();
-
-		Integer i = Integer.valueOf(3);
-		Object[] obj_arr = new Object[] {i, "1", 123l};
-
-		Object e = bean.m(1, 2);
-		Object a  = resolver.invoke(context, bean, "m", null, new Object[] {"1", "2"}); 
-		assertEquals(e, a);
-
-		/*
-		 * void m(Integer, Integer ...), and invoke m("1", new Object[] {Integer.valueOf(3), "1", 123123l});
-		 */
-		e = bean.m2(1, new Integer[] {i, 1, 123});
-		a  = resolver.invoke(context, bean, "m2", null, new Object[] { "1", obj_arr}); 
-		assertEquals(e, a);
-
-		// void m(Integer, Integer ...), and invoke m("1", Integer.valueOf(3), "1", 123123l);
-		e = bean.m2(1, i, 1, 123);
-		a  = resolver.invoke(context, bean, "m2", null, new Object[] { "1", i, "1", 123}); 
-		assertEquals(e, a);
-	}
-	
-=======
-
-	public void testInvoke2() {
-		BeanELResolver resolver = new BeanELResolver();
-		assertEquals(42, resolver.invoke(context, new TestClass().getAnonymousTestInterface(), "getFourtyTwo", null, new Class[]{}));
-		assertEquals(42, resolver.invoke(context, new TestClass().getNestedTestInterface(), "getFourtyTwo", null, new Class[]{}));
-		assertEquals(42, resolver.invoke(context, new TestClass().getNestedTestInterface2(), "getFourtyTwo", null, new Class[]{}));
-	}
->>>>>>> 2e4864dc
-}
+/*
+ * Copyright 2006-2009 Odysseus Software GmbH
+ *
+ * Licensed under the Apache License, Version 2.0 (the "License");
+ * you may not use this file except in compliance with the License.
+ * You may obtain a copy of the License at
+ *
+ *     http://www.apache.org/licenses/LICENSE-2.0
+ *
+ * Unless required by applicable law or agreed to in writing, software
+ * distributed under the License is distributed on an "AS IS" BASIS,
+ * WITHOUT WARRANTIES OR CONDITIONS OF ANY KIND, either express or implied.
+ * See the License for the specific language governing permissions and
+ * limitations under the License.
+ */ 
+package javax.el;
+
+import java.beans.FeatureDescriptor;
+import java.util.ArrayList;
+import java.util.HashMap;
+import java.util.Iterator;
+import java.util.List;
+import java.util.Map;
+import java.util.Properties;
+
+import javax.el.test.TestClass;
+
+import junit.framework.TestCase;
+
+public class BeanELResolverTest extends TestCase {
+	public static class TestBean {
+		int readOnly = 123;
+		int readWrite = 456;
+		int writeOnly = 789;
+		public int getReadOnly() {
+			return readOnly;
+		}
+		protected void setReadOnly(int readOnly) {
+			this.readOnly = readOnly;
+		}
+		public int getReadWrite() {
+			return readWrite;
+		}
+		public void setReadWrite(int readWrite) {
+			this.readWrite = readWrite;
+		}
+		int getWriteOnly() {
+			return writeOnly;
+		}
+		public void setWriteOnly(int writeOnly) {
+			this.writeOnly = writeOnly;
+		}
+		public int add(int n, int... rest) {
+			for (int x : rest) {
+				n += x;
+			}
+			return n;
+		}
+		public String cat(String... strings) {
+			StringBuilder b = new StringBuilder();
+			for (String s : strings) {
+				b.append(s);
+			}
+			return b.toString();
+		}
+		int secret() {
+			return 42;
+		}
+	}
+
+	ELContext context = new TestContext();
+
+	public void testGetCommonPropertyType() {
+		BeanELResolver resolver = new BeanELResolver();
+
+		// base is bean --> Object.class
+		assertSame(Object.class, resolver.getCommonPropertyType(context, new TestBean()));
+
+		// base == null --> null
+		assertNull(resolver.getCommonPropertyType(context, null));
+	}
+
+	public void testGetFeatureDescriptors() {
+		BeanELResolver resolver = new BeanELResolver();
+
+		// base == null --> null
+		assertNull(resolver.getCommonPropertyType(context, null));
+
+		// base is bean --> features...
+		Iterator<FeatureDescriptor> iterator = resolver.getFeatureDescriptors(context, new TestBean());
+		List<String> names = new ArrayList<String>();
+		while (iterator.hasNext()) {
+			FeatureDescriptor feature = iterator.next();
+			names.add(feature.getName());
+			Class<?> type = "class".equals(feature.getName()) ? Class.class : int.class;
+			assertSame(type, feature.getValue(ELResolver.TYPE));
+			assertSame(Boolean.TRUE, feature.getValue(ELResolver.RESOLVABLE_AT_DESIGN_TIME));
+		}
+		assertTrue(names.contains("class"));
+		assertTrue(names.contains("readOnly"));
+		assertTrue(names.contains("readWrite"));
+		assertTrue(names.contains("writeOnly"));
+		assertEquals(4, names.size());		
+	}
+
+	public void testGetType() {
+		BeanELResolver resolver = new BeanELResolver();
+
+		// base == null --> null
+		context.setPropertyResolved(false);
+		assertNull(resolver.getType(context, null, "foo"));
+		assertFalse(context.isPropertyResolved());
+
+		// base is bean, property == "readWrite" --> int.class
+		context.setPropertyResolved(false);
+		assertSame(int.class, resolver.getType(context, new TestBean(), "readWrite"));
+		assertTrue(context.isPropertyResolved());
+
+		// base is bean, property == null --> exception
+		try {
+			resolver.getType(context, new TestBean(), null);
+			fail();
+		} catch (PropertyNotFoundException e) {
+			// fine
+		}
+
+		// base is bean, property != null, but doesn't exist --> exception
+		try {
+			resolver.getType(context, new TestBean(), "doesntExist");
+			fail();
+		} catch (PropertyNotFoundException e) {
+			// fine
+		}
+	}
+
+	public void testGetValue() {
+		Properties properties = new Properties();
+		properties.setProperty(ExpressionFactory.class.getName(), TestFactory.class.getName());
+		BeanELResolver resolver = new BeanELResolver();
+
+		// base == null --> null
+		context.setPropertyResolved(false);
+		assertNull(resolver.getValue(context, null, "foo"));
+		assertFalse(context.isPropertyResolved());
+
+		// base is bean, property == "readWrite" --> 123
+		context.setPropertyResolved(false);
+		assertEquals(456, resolver.getValue(context, new TestBean(), "readWrite"));
+		assertTrue(context.isPropertyResolved());
+
+		// base is bean, property == "writeOnly" --> exception
+		try {
+			resolver.getValue(context, new TestBean(), "writeOnly");
+			fail();
+		} catch (PropertyNotFoundException e) {
+			// fine
+		}
+
+		// base is bean, property != null, but doesn't exist --> exception
+		try {
+			resolver.getValue(context, new TestBean(), "doesntExist");
+			fail();
+		} catch (PropertyNotFoundException e) {
+			// fine
+		}
+	}
+
+	public void testGetValue2() {
+		Properties properties = new Properties();
+		properties.setProperty(ExpressionFactory.class.getName(), TestFactory.class.getName());
+		BeanELResolver resolver = new BeanELResolver();
+
+		context.setPropertyResolved(false);
+		assertEquals(42, resolver.getValue(context, new TestClass().getAnonymousTestInterface(), "fourtyTwo"));
+		assertTrue(context.isPropertyResolved());
+
+		context.setPropertyResolved(false);
+		assertEquals(42, resolver.getValue(context, new TestClass().getNestedTestInterface(), "fourtyTwo"));
+		assertTrue(context.isPropertyResolved());
+
+		context.setPropertyResolved(false);
+		assertEquals(42, resolver.getValue(context, new TestClass().getNestedTestInterface2(), "fourtyTwo"));
+		assertTrue(context.isPropertyResolved());
+	}
+
+	public void testIsReadOnly() {
+		BeanELResolver resolver = new BeanELResolver();
+		BeanELResolver resolverReadOnly = new BeanELResolver(true);
+
+		// base == null --> false
+		context.setPropertyResolved(false);
+		assertFalse(resolver.isReadOnly(context, null, "foo"));
+		assertFalse(context.isPropertyResolved());
+
+		// base is bean, property == "readOnly" --> true
+		context.setPropertyResolved(false);
+		assertTrue(resolver.isReadOnly(context, new TestBean(), "readOnly"));
+		assertTrue(context.isPropertyResolved());
+
+		// base is bean, property == "readWrite" --> false
+		context.setPropertyResolved(false);
+		assertFalse(resolver.isReadOnly(context, new TestBean(), "readWrite"));
+		assertTrue(context.isPropertyResolved());
+
+		// base is bean, property == "writeOnly" --> false
+		context.setPropertyResolved(false);
+		assertFalse(resolver.isReadOnly(context, new TestBean(), "writeOnly"));
+		assertTrue(context.isPropertyResolved());
+
+		// base is bean, property == 1 --> true (use read-only resolver)
+		context.setPropertyResolved(false);
+		assertTrue(resolverReadOnly.isReadOnly(context, new TestBean(), "readWrite"));
+		assertTrue(context.isPropertyResolved());
+
+		// is bean, property != null, but doesn't exist --> exception
+		try {
+			resolver.isReadOnly(context, new TestBean(), "doesntExist");
+			fail();
+		} catch (PropertyNotFoundException e) {
+			// fine
+		}
+	}
+
+	public void testSetValue() {
+		BeanELResolver resolver = new BeanELResolver();
+		BeanELResolver resolverReadOnly = new BeanELResolver(true);
+
+		// base == null --> unresolved
+		context.setPropertyResolved(false);
+		resolver.setValue(context, null, "foo", -1);
+		assertFalse(context.isPropertyResolved());
+
+		// base is bean, property == "readWrite" --> ok
+		context.setPropertyResolved(false);
+		TestBean bean = new TestBean();
+		resolver.setValue(context, bean, "readWrite", 999);
+		assertEquals(999, bean.getReadWrite());
+		assertTrue(context.isPropertyResolved());
+
+		// base is bean, property == "readOnly" --> exception
+		try {
+			resolver.setValue(context, new TestBean(), "readOnly", 1);
+			fail();
+		} catch (PropertyNotWritableException e) {
+			// fine
+		}
+
+		// base is bean, property != null, but doesn't exist --> exception
+		try {
+			resolver.setValue(context, new TestBean(), "doesntExist", 1);
+			fail();
+		} catch (PropertyNotFoundException e) {
+			// fine
+		}
+
+		// base is bean, property == "readWrite", invalid value --> exception
+		try {
+			resolver.setValue(context, new TestBean(), "readWrite", "invalid");
+			fail();
+		} catch (ELException e) {
+			// fine, according to the spec...
+		} catch (IllegalArgumentException e) {
+			// violates the spec, but we'll accept this...
+		}
+
+		// read-only resolver
+		try {
+			resolverReadOnly.setValue(context, bean, "readWrite", 999);
+			fail();
+		} catch (PropertyNotWritableException e) {
+			// fine
+		}
+	}
+
+	public void testInvoke() {
+		BeanELResolver resolver = new BeanELResolver();
+		
+		assertEquals(1, resolver.invoke(context, new TestBean(), "add", null, new Integer[]{1}));
+		assertEquals(6, resolver.invoke(context, new TestBean(), "add", null, new Integer[]{1, 2, 3}));
+		assertEquals(6, resolver.invoke(context, new TestBean(), "add", null, new String[]{"1", "2", "3"}));
+		assertEquals(6, resolver.invoke(context, new TestBean(), "add", null, new Object[]{1, new int[]{2, 3}}));
+		assertEquals(6, resolver.invoke(context, new TestBean(), "add", null, new Object[]{1, new Double[]{2.0, 3.0}}));
+
+		assertEquals("", resolver.invoke(context, new TestBean(), "cat", null, new Object[0]));
+		assertEquals("", resolver.invoke(context, new TestBean(), "cat", null, null));
+		assertEquals("123", resolver.invoke(context, new TestBean(), "cat", null, new Object[]{123}));
+		assertEquals("123", resolver.invoke(context, new TestBean(), "cat", null, new Integer[]{1, 2, 3}));
+		assertEquals("123", resolver.invoke(context, new TestBean(), "cat", null, new Object[]{new String[]{"1", "2", "3"}}));
+	
+		TestBean bean = new TestBean();
+		bean.setReadWrite(1);
+		assertNull(resolver.invoke(context, bean, "setReadWrite", null, new Object[]{null}));
+		assertEquals(0, bean.getReadWrite());
+		assertNull(resolver.invoke(context, bean, "setReadWrite", null, new Object[]{5}));
+		assertEquals(5, bean.getReadWrite());
+		try {
+			resolver.invoke(context, new TestBean(), "secret", null, null);
+			fail();
+		} catch (MethodNotFoundException e) {
+			// fine
+		}
+	}
+	
+	public void testGetMethodUsingPhase1() {
+		@SuppressWarnings("unused")
+		class TestGetMethodUsingPhase1Class {
+			public String m(Integer i) {
+				return "TestGetMethodUsingPhase1:m(Integer " + i + ")";
+			}
+
+			public String m(Object o, Number n) {
+				return String.format("TestGetMethodUsingPhase1.m(Object %s, Number %s)", o, n);
+			}
+
+			public String m(Object o, Object n) {
+				return String.format("TestGetMethodUsingPhase1.m(Object %s, Number %s)", o, n);
+			}
+
+			public String m(Object o, long l) {
+				return String.format("TestGetMethodUsingPhase1.m(Object %s, long %s)", o, l);
+			}
+
+			public String m(Object o, Number[] nums) {
+				StringBuilder sb = new StringBuilder("TestGetMethodUsingPhase1:m");
+				sb.append("Object ").append(o);
+				for (Number n: nums) {
+					sb.append(n).append(";");
+				}
+				return sb.toString();
+			}
+		}
+
+		BeanELResolver resolver = new BeanELResolver();
+		TestGetMethodUsingPhase1Class bean = new TestGetMethodUsingPhase1Class();
+		Integer i = Integer.valueOf(3);
+		Integer[] i_arr = new Integer[] {1, 2, 3};
+
+		// invoke:		m(null)
+		// select:		m(Integer)
+		Object e = bean.m(null); 
+		Object a  = resolver.invoke(context, bean, "m", null, new Object[]{null}); 
+		assertEquals(e, a);
+
+		// invoke:		m(null, Integer)
+		// select:		m(Object, Number)	-- more specific
+		//				m(Object, Object)
+		e = bean.m(null, i); 
+		a  = resolver.invoke(context, bean, "m", null, new Object[]{null, i}); 
+		assertEquals(e, a);
+
+		// invoke:		m(null, Integer[])
+		// select:		m(Object, Number[])
+		e = bean.m(null, i_arr);
+		a  = resolver.invoke(context, bean, "m", null, new Object[]{null, i_arr}); 
+		assertEquals(e, a);
+	}
+
+	public void testGetMethodFail() {
+		@SuppressWarnings("unused")
+		class TestFailToResolveClass {
+			public void m(Integer[] nums) {System.err.print("TestFailToResolveClass.Integer[] nums");}
+
+			public void m2(Integer i) {System.err.print("TestFailToResolveClass.m2(Integer i)");}
+			public void m2(String i) {System.err.print("TestFailToResolveClass.m2(String i)");}
+
+			public void m3(Integer ... s) {System.err.print("TestFailToResolveClass.m3(Integer ... s)");}
+
+			public void m4(long ... l) {System.err.println("TestFailToResolveClass.m4(long ... l)");}
+			public void m4(int ... i) {System.err.println("TestFailToResolveClass.m4(int ... i)");}
+
+			public void m5(String s1, String ... s2) {System.err.print("TestFailToResolveClass.m5(String s1, String ... s2)");}
+			public void m5(String ... s) {System.err.print("TestFailToResolveClass.m5(String ... s)");}
+			
+			public void m6(Integer[][] i) {System.err.print("TestFailToResolveClass.m6(Integer[][] i)");}
+		}
+
+		BeanELResolver resolver = new BeanELResolver();
+		TestFailToResolveClass bean = new TestFailToResolveClass();
+
+		int[] int_arr = new int[] {2, 3, 4};
+		Long l = Long.valueOf(2);
+		Integer i = Integer.valueOf(3);
+		Object[] obj_arr = new Object[] {Integer.valueOf(1), "abc"};
+
+		// can't use Object[] for Integer[]
+		try {
+			//bean.m(obj_arr);
+			resolver.invoke(context, bean, "m", null, new Object[] {obj_arr}); 
+			assertTrue(false);
+		}
+		catch (Exception e) {assertTrue(e instanceof MethodNotFoundException);}
+
+		// can't determine which of m2 is more specific
+		try {
+			//bean.m(l);
+			resolver.invoke(context, bean, "m", null, new Object[] {l}); 
+			assertTrue(false);
+		}
+		catch (Exception e) {assertTrue(e instanceof MethodNotFoundException);}
+
+		// wrong method name
+		try {
+			//m.noSuchMethod();
+			resolver.invoke(context, bean, "noSuchMethod", null, null); 
+			assertTrue(false);
+		}
+		catch (Exception e) {assertTrue(e instanceof MethodNotFoundException);}
+
+		// wrong param number
+		try {
+			//bean.m2(l);
+			resolver.invoke(context, bean, "m2", null, new Object[] {l}); 
+			assertTrue(false);
+		}
+		catch (Exception e) {assertTrue(e instanceof MethodNotFoundException);}
+
+		// wrong vararg type
+		try {
+			//bean.m3("abc", 3);
+			resolver.invoke(context, bean, "m3", null, new Object[] {"abc", 3}); 
+			assertTrue(false);
+		}
+		catch (Exception e) {assertTrue(e instanceof MethodNotFoundException);}
+
+		// ambiguous VarArg methods
+		// define: m(long ...) and m(int ...)
+		// invoke: m(Integer)
+		try {
+			//bean.m4(i);
+			resolver.invoke(context, bean, "m4", null, new Object[] {i}); 
+			assertTrue(false);
+		}
+		catch (Exception e) {assertTrue(e instanceof MethodNotFoundException);}
+
+		// ambiguous VarArg methods
+		// define: m(String, String ...) and m(String ...)
+		// invoke: m(String)
+		try {
+			//bean.m5("abc");
+			resolver.invoke(context, bean, "m5", null, new Object[] {"abc"}); 
+			assertTrue(false);
+		}
+		catch (Exception e) {assertTrue(e instanceof MethodNotFoundException);}
+
+		// 2D array
+		// expecting: 	Integer[][]
+		// actual:		Object[] {Integer[], String[]}
+		try {
+			resolver.invoke(context, bean, "m6", null, new Object[] {new Object[] {int_arr, obj_arr}});
+		}
+		catch (Exception e) {assertTrue(e instanceof MethodNotFoundException);}
+	}
+
+
+
+	public void testGetMethodUsingPhase2() {
+		@SuppressWarnings("unused")
+		class TestGetMethodUsingPhase2Class {
+			public String m(Object o, long l) {
+				return String.format("TestGetMethodUsingPhase0.m(Object %s, long %s)", o, l);
+			}
+
+			public String mAmbiguous(Object o, long l) {
+				return String.format("TestGetMethodUsingPhase0.m(Object %s, long %s)", o, l);
+			}
+			public String m(Object o, double l) {
+				return String.format("TestGetMethodUsingPhase0.m(Object %s, double %s)", o, l);
+			}
+
+			public String m(Object o, Long l) {
+				return String.format("TestGetMethodUsingPhase2Class.m(Object %s, Long %s", o, l);
+			}
+
+			public String m1(String s) {
+				return String.format("TestGetMethodUsingPhase2Class.m(String %s)", s);
+			}
+
+			public String m1(String ... s) {
+				StringBuilder sb = new StringBuilder("TestGetMethodUsingPhase2Class");
+				for (String ss: s) {
+					sb.append(ss).append(";");
+				}
+				return sb.toString();
+			}
+
+		}
+
+		BeanELResolver resolver = new BeanELResolver();
+		TestGetMethodUsingPhase2Class bean = new TestGetMethodUsingPhase2Class();
+
+		Long l = Long.valueOf(3);
+		Integer i = Integer.valueOf(2);
+		String s = new String("abc");
+
+		// unboxing: Long -> long
+		// m(Object o, long l) is more specific than m(Object o, double l)
+		Object e = bean.m(null, l);
+		Object a  = resolver.invoke(context, bean, "m", null, new Object[]{null, l}); 
+		assertEquals(e, a);
+
+		// unboxing + widening: Integer -> long
+		// m(Object o, long l) is more specific than m(Object o, double l)
+		e = bean.m(null, i);
+		a = resolver.invoke(context, bean, "m", null, new Object[]{null, i}); 
+		assertEquals(e, a);
+
+//		// boxing: -- Removed (All primitive data types are autoboxed in ELResolver, therefore, nothing to autobox)
+//		prop = createProperty("#{rtCfg.class.m(null, 1)}");
+//		value = (String) prop.getValue(true);
+//		assertEquals(clazz.m(null, Long.valueOf(1)), value);
+
+		// define:
+		// 		1. m(String ...)
+		// 		2. m(String)
+		// invoke:
+		//		m("abc") -> invoke method 2
+		e = bean.m1(s);
+		a  = resolver.invoke(context, bean, "m1", null, new Object[]{s}); 
+		assertEquals(e, a);
+	}
+
+
+	public void testGetMethodUsingPhase2Star() {
+		class TestGetMethodUsingPhase2StarClass {
+			public String m(Integer i) {
+				return "TestGetMethodUsingPhase2Star:m(Integer " + i + ")";
+			}
+
+			public String m2(String s) {
+				return "TestGetMethodUsingPhase2Star:m(String " + s + ")";
+			}
+
+			public String m3(Integer[] i) {
+				StringBuilder sb = new StringBuilder("TestGetMethodUsingPhase2StarClass:m3(");
+				for (Integer in : i) {
+					sb.append(in).append(";");
+				}
+				sb.append(")");
+				return sb.toString();
+			}
+
+			public String m4(Integer i, Integer i2) {
+				return "TestGetMethodUsingPhase2StarClass:m4(" + i + "," + i2 + ")";
+			}
+
+			public String m5(Object[][] double_arr) {
+				StringBuilder sb = new StringBuilder("TestGetMethodUsingPhase2StarClass:m5(");
+				for (Object[] arr: double_arr) {
+					sb.append("[");
+					for (Object o: arr) {
+						sb.append(o).append(";");
+					}
+					sb.append("]");
+				}
+				sb.append(")");
+				return sb.toString();
+			}
+		}
+
+		BeanELResolver resolver = new BeanELResolver();
+		TestGetMethodUsingPhase2StarClass bean = new TestGetMethodUsingPhase2StarClass();
+		
+		Long l = Long.valueOf(3);
+		Map<String, String> map = new HashMap<String, String>();
+		map.put("key1", "value1");
+		map.put("key2", "value2");
+		Object[] obj_arr = new Object[] {Integer.valueOf(1), "12"};
+		Object[][] double_arr = new Object[][] {
+			new Object[] {"123", Long.valueOf(1)},
+			obj_arr
+		};
+
+		// Long -> Integer
+		Object e = bean.m(Integer.valueOf(l.intValue()));
+		Object a  = resolver.invoke(context, bean, "m", null, new Object[]{l}); 
+		assertEquals(e, a);
+
+		// Map -> String
+		e = bean.m2(map.toString());
+		a  = resolver.invoke(context, bean, "m2", null, new Object[]{map}); 
+		assertEquals(e, a);
+
+		// array coerce: new Object[] {Integer.getValue(1), "12"} -> Integer[]
+		e = bean.m3(new Integer[] {Integer.valueOf(1), 12});
+		a  = resolver.invoke(context, bean, "m3", null, new Object[]{obj_arr}); 
+		assertEquals(e, a);
+
+		// call Integer[] with int[]
+		int[] intArr = new int[] {1, 2, 3};
+		Integer[] integerArr = new Integer[] {Integer.valueOf(1), Integer.valueOf(2), Integer.valueOf(3)};
+		e = bean.m3(integerArr);
+		a = resolver.invoke(context, bean, "m3", null, new Object[] {intArr});
+		assertEquals(e, a);
+
+		// do coerce, and one of the param is null
+		e = bean.m4(12, null);
+		a  = resolver.invoke(context, bean, "m4", null, new Object[]{"12", null}); 
+		assertEquals(e, a);
+
+		/*
+		 * multidimensional array coerce:
+		 * require:
+		 * 			Long[][]
+		 * actual param:
+		 * 			Object[2][2] = [ "123" , Long.valueOf(1)] [Integer.getValue(1), "12"]
+		 */
+		e = bean.m5(double_arr);
+		a  = resolver.invoke(context, bean, "m5", null, new Object[]{double_arr}); 
+		assertEquals(e, a);
+	}
+
+	// Star Phases in BeanELResolve handles JUEL Coerce.
+	// Test method calls that require Coerce are located in star phase indeed. 
+	public void testStarPhaseInvocation() throws Exception {
+		class TestExpressionFactory extends ExpressionFactory {
+
+			@Override
+			public Object coerceToType(Object paramObject, Class<?> paramClass) {
+				throw new UnsupportedOperationException();
+			}
+
+			@Override
+			public MethodExpression createMethodExpression(ELContext paramELContext,
+					String paramString, Class<?> paramClass, Class<?>[] paramArrayOfClass) {
+				throw new UnsupportedOperationException();
+			}
+
+			@Override
+			public ValueExpression createValueExpression(ELContext paramELContext,
+					String paramString, Class<?> paramClass) {
+				throw new UnsupportedOperationException();
+			}
+
+			@Override
+			public ValueExpression createValueExpression(Object paramObject, Class<?> paramClass) {
+				throw new UnsupportedOperationException();
+			}
+		}
+		class TestContext extends ELContext {
+			@Override
+			public ELResolver getELResolver() {
+				throw new UnsupportedOperationException();
+			}
+
+			@Override
+			public FunctionMapper getFunctionMapper() {
+				throw new UnsupportedOperationException();
+			}
+
+			@Override
+			public VariableMapper getVariableMapper() {
+				throw new UnsupportedOperationException();
+			}
+		}
+		@SuppressWarnings("unused")
+		class TestClass {
+			public void m(String s) {}
+			public void n(String ... s) {}
+		}
+
+		ExpressionFactory factory = new TestExpressionFactory();
+		ELContext context = new TestContext();
+		context.putContext(ExpressionFactory.class, factory);
+		BeanELResolver resolver = new BeanELResolver();
+		TestClass clazz = new TestClass();
+
+		try {
+			resolver.invoke(context, clazz, "m", null, new Object[] {new HashMap<String, String>()});
+			assertTrue(false);
+		}
+		catch (MethodNotFoundException e) {}
+		catch (Exception e) {
+			e.printStackTrace();
+			assertTrue(false);
+		}
+
+		try {
+			resolver.invoke(context, clazz, "n", null, new Object[] {"a", 1});
+			assertTrue(false);
+		}
+		catch (MethodNotFoundException e) {}
+		catch (Exception e) {
+			assertTrue(false);
+		}
+	}
+
+
+	public void testGetMethodUsingPhase3() {
+		@SuppressWarnings("unused")
+		final class TestGetMethodUsingPhase3Class {
+			public String m(Integer ... i) {
+				StringBuilder sb = new StringBuilder("TestGetMethodUsingPhase3:m(");
+				for (Integer ii : i) {
+					sb.append(ii).append(":");
+				}
+				sb.append(")");
+				return sb.toString();
+			}
+
+			public String m1(long ... l) {
+				StringBuilder sb = new StringBuilder("TestGetMethodUsingPhase3Class.m1(long ");
+				for (long ll: l) {
+					sb.append(ll).append(";");
+				}
+				sb.append(")");
+				return sb.toString();
+			}
+
+			public String m1(Object ... o) {
+				StringBuilder sb = new StringBuilder("TestGetMethodUsingPhase3Class.m1(Object ");
+				for (Object oo: o) {
+					sb.append(oo).append(";");
+				}
+				sb.append(")");
+				return sb.toString();
+			}
+
+			public String m2(long ... l) {
+				StringBuilder sb = new StringBuilder("TestGetMethodUsingPhase3Class.m2(");
+				for (long ll: l) {
+					sb.append(l).append(";");
+				}
+				sb.append(")");
+				return sb.toString();
+			}
+
+			public String m2(int ... i) {
+				StringBuilder sb = new StringBuilder("TestGetMethodUsingPhase3Class.m2(");
+				for (int ii: i) {
+					sb.append(ii).append(";");
+				}
+				sb.append(")");
+				return sb.toString();
+			}
+		}
+		/*
+		 * Part 1: Call Vararg in individual elements.
+		 * 	e.g.: void m(int ...), and invoke m(1, 2, 3)
+		 *
+		 * Part 2: Put all VarArg arguments in an array
+		 * 	e.g.: void m(int ...), and invoke m(new int[]{1, 2, 3})
+		 */
+		BeanELResolver resolver = new BeanELResolver();
+		TestGetMethodUsingPhase3Class bean = new TestGetMethodUsingPhase3Class();
+
+		Integer int1 = Integer.valueOf(1);
+		Integer int2 = Integer.valueOf(2);
+
+		Integer[] int_array = new Integer[] {Integer.valueOf(1), Integer.valueOf(2)};
+
+		Object e = bean.m();
+		Object a  = resolver.invoke(context, bean, "m", null, null); 
+		assertEquals(e, a);
+		
+		e = bean.m(int1, int2);
+		a  = resolver.invoke(context, bean, "m", null, new Object[] {int_array}); 
+		assertEquals(e, a);
+		e = bean.m(int1, int2);
+		a  = resolver.invoke(context, bean, "m", null, int_array); 
+		assertEquals(e, a);
+
+		e = bean.m(int_array);
+		a  = resolver.invoke(context, bean, "m", null, new Object[] {int_array}); 
+		assertEquals(e, a);
+		e = bean.m(int_array);
+		a  = resolver.invoke(context, bean, "m", null, int_array); 
+		assertEquals(e, a);
+
+		/*
+		 * defined:
+		 * 		1. m(long ...)
+		 * 		2. m(Object ...)
+		 * invoke:
+		 * 		m(Integer) -> goes to 1
+		 */
+		e = bean.m(int1);
+		a  = resolver.invoke(context, bean, "m", null, new Object[] {int1}); 
+		assertEquals(e, a);
+	}
+
+	public void testGetMethodUsingPhase3Star() {
+		final class TestGetMethodUsingPhase3StarClass {
+			public String m(Integer ... i) {
+				return "TestGetMethodUsingPhase3:m(Integer ... i)";
+			}
+
+			public String m2(Integer i1, Integer ... i) {
+				StringBuilder sb = new StringBuilder("TestGetMethodUsingPhase3StarClass:m2");
+				sb.append("(").append(i1).append(",");
+				for (Integer ii: i) {
+					sb.append(ii).append(",");
+				}
+				sb.append(")");
+				return sb.toString();
+			}
+		}
+		/*
+		 * Part 1: Call Vararg in individual elements.
+		 * 	e.g.: void m(int ...), and invoke m('1', '2', '3')
+		 *
+		 * Pass an array as argument won't come into Phase3*. Since
+		 * JUEL doesn't coerceToType array at all.s
+		 */
+		BeanELResolver resolver = new BeanELResolver();
+		TestGetMethodUsingPhase3StarClass bean = new TestGetMethodUsingPhase3StarClass();
+
+		Integer i = Integer.valueOf(3);
+		Object[] obj_arr = new Object[] {i, "1", 123l};
+
+		Object e = bean.m(1, 2);
+		Object a  = resolver.invoke(context, bean, "m", null, new Object[] {"1", "2"}); 
+		assertEquals(e, a);
+
+		/*
+		 * void m(Integer, Integer ...), and invoke m("1", new Object[] {Integer.valueOf(3), "1", 123123l});
+		 */
+		e = bean.m2(1, new Integer[] {i, 1, 123});
+		a  = resolver.invoke(context, bean, "m2", null, new Object[] { "1", obj_arr}); 
+		assertEquals(e, a);
+
+		// void m(Integer, Integer ...), and invoke m("1", Integer.valueOf(3), "1", 123123l);
+		e = bean.m2(1, i, 1, 123);
+		a  = resolver.invoke(context, bean, "m2", null, new Object[] { "1", i, "1", 123}); 
+		assertEquals(e, a);
+	}
+	
+	public void testInvoke2() {
+		BeanELResolver resolver = new BeanELResolver();
+		assertEquals(42, resolver.invoke(context, new TestClass().getAnonymousTestInterface(), "getFourtyTwo", null, new Class[]{}));
+		assertEquals(42, resolver.invoke(context, new TestClass().getNestedTestInterface(), "getFourtyTwo", null, new Class[]{}));
+		assertEquals(42, resolver.invoke(context, new TestClass().getNestedTestInterface2(), "getFourtyTwo", null, new Class[]{}));
+	}
+}